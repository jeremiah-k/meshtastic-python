"""Bluetooth interface
"""
import asyncio
import atexit
import contextlib
import io
import logging
import struct
import time
from concurrent.futures import TimeoutError as FutureTimeoutError
from queue import Empty
from threading import Event, Lock, Thread, current_thread
from typing import List, Optional

from bleak import BleakClient as BleakRootClient
from bleak import BleakScanner, BLEDevice
from bleak.exc import BleakDBusError, BleakError
from google.protobuf.message import DecodeError

from meshtastic import publishingThread
from meshtastic.mesh_interface import MeshInterface

from .protobuf import mesh_pb2

SERVICE_UUID = "6ba1b218-15a8-461f-9fa8-5dcae273eafd"
TORADIO_UUID = "f75c76d2-129e-4dad-a1dd-7866124401e7"
FROMRADIO_UUID = "2c55e69e-4993-11ed-b878-0242ac120002"
FROMNUM_UUID = "ed9da18c-a800-4f66-a670-aa7547e34453"
LEGACY_LOGRADIO_UUID = "6c6fd238-78fa-436b-aacf-15c5be1ef2e2"
LOGRADIO_UUID = "5a3d6e49-06e6-4423-9944-e9de8cdf9547"
MALFORMED_NOTIFICATION_THRESHOLD = 10
logger = logging.getLogger(__name__)

"""
Exception Handling Philosophy for BLE Interface

This interface follows a structured approach to exception handling:

1. **Expected, recoverable failures**: Caught, logged, and operation continues
   - Corrupted protobuf packets (DecodeError) - discarded gracefully
   - Optional notification failures (log notifications) - logged but non-critical
   - Temporary BLE disconnections - handled by auto-reconnect logic

2. **Expected, non-recoverable failures**: Caught, logged, and re-raised or handled gracefully
   - Connection establishment failures - clear error messages to user
   - Service discovery failures - retry with fallback mechanisms

3. **Critical failures**: Let bubble up to notify developers
   - FROMNUM_UUID notification setup failure - essential for packet reception
   - Unexpected BLE errors during critical operations

4. **Cleanup operations**: Failures are logged but don't raise exceptions
   - Thread shutdown, client close operations - best-effort cleanup

This approach ensures the library is resilient to expected wireless communication
issues while making critical failures visible to developers.
"""

DISCONNECT_TIMEOUT_SECONDS = 5.0
RECEIVE_THREAD_JOIN_TIMEOUT = 2.0
EVENT_THREAD_JOIN_TIMEOUT = 2.0

# BLE timeout and retry constants
BLE_SCAN_TIMEOUT = 10.0
RECEIVE_WAIT_TIMEOUT = 0.5
EMPTY_READ_RETRY_DELAY = 0.1
EMPTY_READ_MAX_RETRIES = 5
SEND_PROPAGATION_DELAY = 0.01
CONNECTION_TIMEOUT = 60.0
AUTO_RECONNECT_INITIAL_DELAY = 1.0
AUTO_RECONNECT_MAX_DELAY = 30.0
AUTO_RECONNECT_BACKOFF = 2.0

# Error message constants
ERROR_READING_BLE = "Error reading BLE"
ERROR_NO_PERIPHERAL_FOUND = "No Meshtastic BLE peripheral with identifier or address '{0}' found. Try --ble-scan to find it."
ERROR_MULTIPLE_PERIPHERALS_FOUND = (
    "More than one Meshtastic BLE peripheral with identifier or address '{0}' found."
)
ERROR_WRITING_BLE = (
    "Error writing BLE. This is often caused by missing Bluetooth "
    "permissions (e.g. not being in the 'bluetooth' group) or pairing issues."
)
ERROR_CONNECTION_FAILED = "Connection failed: {0}"
ERROR_NO_PERIPHERALS_FOUND = (
    "No Meshtastic BLE peripherals found. Try --ble-scan to find them."
)
ERROR_ASYNC_TIMEOUT = "Async operation timed out"


class BLEInterface(MeshInterface):
    """MeshInterface using BLE to connect to devices."""

    class BLEError(Exception):
        """An exception class for BLE errors."""

    def __init__( # pylint: disable=R0917
        self,
        address: Optional[str],
        noProto: bool = False,
        debugOut: Optional[io.TextIOWrapper] = None,
        noNodes: bool = False,
<<<<<<< HEAD
        *,
        auto_reconnect: bool = True,
=======
        timeout: int = 300,
>>>>>>> dcd077d8
    ) -> None:
        """
        Initialize a BLEInterface, start its background receive thread, and attempt an initial connection to a Meshtastic BLE device.

        Parameters:
            address (Optional[str]): BLE address to connect to; if None, any available Meshtastic device may be used.
            noProto (bool): If True, do not initialize protobuf-based protocol handling.
            debugOut (Optional[io.TextIOWrapper]): Stream to emit debug output to, if provided.
            noNodes (bool): If True, do not attempt to read the device's node list on startup.
            auto_reconnect (bool): If True, keep the interface alive across unexpected disconnects and attempt
                automatic reconnection; if False, close the interface on disconnect.
        """
        # Thread safety and state management
        self._closing_lock: Lock = Lock()  # Prevents concurrent close operations
        self._client_lock: Lock = Lock()   # Protects client access during reconnection
        self._connect_lock: Lock = Lock()  # Prevents concurrent connection attempts
        self._closing: bool = False        # Indicates shutdown in progress
        self._exit_handler = None
        self.address = address
        self._last_connection_request: Optional[str] = BLEInterface._sanitize_address(
            address
        )
        self.auto_reconnect = auto_reconnect
        self._disconnect_notified = False  # Prevents duplicate disconnect events

        # Event coordination for reconnection and read operations
        self._read_trigger: Event = Event()      # Signals when data is available to read
        self._reconnected_event: Event = Event() # Signals when reconnection occurred
        self._malformed_notification_count = 0   # Tracks corrupted packets for threshold
        self._reconnect_thread: Optional[Thread] = None

        # Initialize parent interface
        MeshInterface.__init__(
            self, debugOut=debugOut, noProto=noProto, noNodes=noNodes, timeout=timeout
        )

        # Start background receive thread for inbound packet processing
        logger.debug("Threads starting")
        self._want_receive = True
        self._receiveThread: Optional[Thread] = Thread(
            target=self._receiveFromRadioImpl, name="BLEReceive", daemon=True
        )
        self._receiveThread.start()
        logger.debug("Threads running")

        self.client: Optional[BLEClient] = None
        try:
            logger.debug(f"BLE connecting to: {address if address else 'any'}")
            client = self.connect(address)
            with self._client_lock:
                self.client = client
            logger.debug("BLE connected")

            logger.debug("Mesh configure starting")
            self._startConfig()
            if not self.noProto:
                self._waitConnected(timeout=CONNECTION_TIMEOUT)
                self.waitForConfig()

            # FROMNUM notification is set in _register_notifications

            # We MUST run atexit (if we can) because otherwise (at least on linux) the BLE device is not disconnected
            # and future connection attempts will fail.  (BlueZ kinda sucks)
            # Note: the on disconnected callback will call our self.close which will make us nicely wait for threads to exit
            self._exit_handler = atexit.register(self.close)
        except Exception as e:
            self.close()
            if isinstance(e, BLEInterface.BLEError):
                raise
            raise BLEInterface.BLEError(ERROR_CONNECTION_FAILED.format(e)) from e

    def __repr__(self):
        """
        Produce a compact textual representation of the BLEInterface including its address and relevant feature flags.

        Returns:
            repr_str (str): A string of the form "BLEInterface(...)" that includes the address, `debugOut` if set,
                and boolean flags for `noProto`, `noNodes`, and `auto_reconnect` when applicable.
        """
        parts = [f"address={self.address!r}"]
        if self.debugOut is not None:
            parts.append(f"debugOut={self.debugOut!r}")
        if self.noProto:
            parts.append("noProto=True")
        if self.noNodes:
            parts.append("noNodes=True")
        if not self.auto_reconnect:
            parts.append("auto_reconnect=False")
        return f"BLEInterface({', '.join(parts)})"

    def _on_ble_disconnect(self, client: BleakRootClient) -> None:
        """
        Handle a Bleak client disconnection by notifying the interface and initiating either a reconnection workflow or a full shutdown.

        If `auto_reconnect` is True, notify the parent interface of the disconnect and schedule a safe close of the current
        client so reconnection can proceed; duplicate or stale disconnect callbacks are ignored.
        If `auto_reconnect` is False, schedule a full interface close.

        Parameters:
            client (BleakRootClient): The Bleak client instance that triggered the disconnect callback.
        """
        # Ignore disconnects during shutdown to avoid race conditions
        if self._closing:
            logger.debug(
                "Ignoring disconnect callback because a shutdown is already in progress."
            )
            return

        address = getattr(client, "address", repr(client))
        logger.debug(f"BLE client {address} disconnected.")

        if self.auto_reconnect:
            previous_client = None
            with self._client_lock:
                # Prevent duplicate disconnect notifications
                if self._disconnect_notified:
                    logger.debug("Ignoring duplicate disconnect callback.")
                    return

                current_client = self.client
                # Ignore stale client disconnects (from previous connections)
                if (
                    current_client
                    and getattr(current_client, "bleak_client", None) is not client
                ):
                    logger.debug(
                        "Ignoring disconnect from a stale BLE client instance."
                    )
                    return
                previous_client = current_client
                self.client = None
                self._disconnect_notified = True

            # Notify parent interface of disconnection and close previous client asynchronously
            if previous_client:
                self._disconnected()
                Thread(
                    target=self._safe_close_client,
                    args=(previous_client,),
                    name="BLEClientClose",
                    daemon=True,
                ).start()

            # Event coordination: wake receive loop and clear reconnection flag
            self._read_trigger.set()  # Wake receive loop to handle reconnection
            self._reconnected_event.clear()  # Clear reconnected event on disconnect
            self._schedule_auto_reconnect()
        else:
            # When auto_reconnect is disabled, close the entire interface
            Thread(target=self.close, name="BLEClose", daemon=True).start()

    def _schedule_auto_reconnect(self) -> None:
        """Start (if needed) a background task that retries BLE connection until success or shutdown."""

        if not self.auto_reconnect:
            return
        if self._closing:
            logger.debug("Skipping auto-reconnect scheduling because interface is closing.")
            return

        with self._client_lock:
            existing_thread = self._reconnect_thread
            if existing_thread and existing_thread.is_alive():
                logger.debug("Auto-reconnect already in progress; skipping new attempt.")
                return

            def _attempt_reconnect() -> None:
                delay = AUTO_RECONNECT_INITIAL_DELAY
                try:
                    while True:
                        if self._closing or not self.auto_reconnect:
                            logger.debug(
                                "Auto-reconnect aborted because interface is closing or disabled."
                            )
                            return
                        try:
                            logger.debug("Attempting BLE auto-reconnect.")
                            self.connect(self.address)
                            logger.info("BLE auto-reconnect succeeded.")
                            return
                        except self.BLEError as err:
                            if self._closing or not self.auto_reconnect:
                                logger.debug(
                                    "Auto-reconnect cancelled after failure due to shutdown/disable."
                                )
                                return
                            logger.warning("Auto-reconnect attempt failed: %s", err)
                        except Exception:
                            if self._closing or not self.auto_reconnect:
                                logger.debug(
                                    "Auto-reconnect cancelled after unexpected failure due to shutdown/disable."
                                )
                                return
                            logger.exception("Unexpected error during auto-reconnect attempt")

                        if self._closing or not self.auto_reconnect:
                            return
                        time.sleep(delay)
                        delay = min(delay * AUTO_RECONNECT_BACKOFF, AUTO_RECONNECT_MAX_DELAY)
                finally:
                    with self._client_lock:
                        if self._reconnect_thread is current_thread():
                            self._reconnect_thread = None

            thread = Thread(
                target=_attempt_reconnect,
                name="BLEAutoReconnect",
                daemon=True,
            )
            self._reconnect_thread = thread

        thread.start()

    def _handle_malformed_fromnum(self, reason: str, exc_info: bool = False):
        """Helper to handle malformed FROMNUM notifications."""
        self._malformed_notification_count += 1
        logger.debug(reason, exc_info=exc_info)
        if self._malformed_notification_count >= MALFORMED_NOTIFICATION_THRESHOLD:
            logger.warning(
                f"Received {self._malformed_notification_count} malformed FROMNUM notifications. "
                "Check BLE connection stability."
            )
            self._malformed_notification_count = 0

    def from_num_handler(self, _, b: bytearray) -> None:  # pylint: disable=C0116
        """
        Handle notifications from the FROMNUM characteristic and wake the read loop.

        Parses a 4-byte little-endian unsigned integer from the notification payload `b`. On a successful parse, resets the 
        malformed-notification counter and logs the parsed value. On parse failure, increments the malformed-notification 
        counter and logs; if the counter reaches MALFORMED_NOTIFICATION_THRESHOLD, emits a warning and resets the 
        counter. Always sets self._read_trigger to signal the read loop.

        Parameters:
            _ (Any): Unused sender/handle parameter supplied by the BLE library.
            b (bytearray): Notification payload expected to be exactly 4 bytes containing a little-endian unsigned 32-bit integer.
        """
        try:
            if len(b) != 4:
                self._handle_malformed_fromnum(f"FROMNUM notify has unexpected length {len(b)}; ignoring")
                return
            from_num = struct.unpack("<I", b)[0]
            logger.debug(f"FROMNUM notify: {from_num}")
            # Successful parse: reset malformed counter
            self._malformed_notification_count = 0
        except (struct.error, ValueError):
            self._handle_malformed_fromnum("Malformed FROMNUM notify; ignoring", exc_info=True)
            return
        finally:
            self._read_trigger.set()

    def _register_notifications(self, client: "BLEClient") -> None:
        """
        Register BLE characteristic notification handlers on the given client.

        Registers optional log notification handlers for legacy and current log characteristics; failures to start these optional 
        handlers are caught and logged at debug level. Also registers the critical FROMNUM notification handler for 
        incoming packets — failures to register this notification are not suppressed and will propagate.

        Parameters:
            client (BLEClient): Connected BLE client to register notifications on.
        """
        # Optional log notifications - failures are not critical
        try:
            if client.has_characteristic(LEGACY_LOGRADIO_UUID):
                client.start_notify(LEGACY_LOGRADIO_UUID, self.legacy_log_radio_handler)
            if client.has_characteristic(LOGRADIO_UUID):
                client.start_notify(LOGRADIO_UUID, self.log_radio_handler)
        except BleakError:
            logger.debug("Failed to start optional log notifications", exc_info=True)

        # Critical notification for receiving packets - let failures bubble up
        client.start_notify(FROMNUM_UUID, self.from_num_handler)

    async def log_radio_handler(self, _, b: bytearray) -> None:  # pylint: disable=C0116
        """
        Handle a protobuf LogRecord notification and forward a formatted log line to the instance log handler.

        Parses the notification payload as a `mesh_pb2.LogRecord`. If the record contains a `source`, the forwarded line is prefixed 
        with `[source] `; otherwise the record `message` is forwarded as-is. Malformed records are logged as a warning 
        and ignored.

        Parameters:
            _ (Any): Unused sender/handle parameter supplied by the BLE library.
            b (bytearray): Serialized `mesh_pb2.LogRecord` payload from the BLE notification.
        """
        log_record = mesh_pb2.LogRecord()
        try:
            log_record.ParseFromString(bytes(b))

            message = (
                f"[{log_record.source}] {log_record.message}"
                if log_record.source
                else log_record.message
            )
            self._handleLogLine(message)
        except DecodeError:
            logger.warning("Malformed LogRecord received. Skipping.")

    async def legacy_log_radio_handler(self, _, b: bytearray) -> None:
        """
        Handle a legacy log-radio notification by decoding and forwarding the UTF-8 log line.

        Decodes `b` as UTF-8, strips newline characters, and passes the resulting string to `self._handleLogLine`. 
        If `b` is not valid UTF-8, a warning is logged and the notification is ignored.

        Parameters:
            _ (Any): Unused sender/handle parameter supplied by the BLE library.
            b (bytearray): Raw notification payload expected to contain a UTF-8 encoded log line.
        """
        try:
            log_radio = b.decode("utf-8").replace("\n", "")
            self._handleLogLine(log_radio)
        except UnicodeDecodeError:
            logger.warning(
                "Malformed legacy LogRecord received (not valid utf-8). Skipping."
            )

    @staticmethod
    def scan() -> List[BLEDevice]:
        """
        Scan for BLE devices advertising the Meshtastic service UUID.

        Performs a timed BLE scan, handles variations in BleakScanner.discover() return formats, and returns devices whose 
        advertisements include SERVICE_UUID.

        Returns:
            List[BLEDevice]: Devices whose advertisements include SERVICE_UUID; empty list if none are found.
        """
        with BLEClient() as client:
            logger.debug(
                "Scanning for BLE devices (takes %.0f seconds)...", BLE_SCAN_TIMEOUT
            )
            response = client.discover(
                timeout=BLE_SCAN_TIMEOUT, return_adv=True, service_uuids=[SERVICE_UUID]
            )

            devices: List[BLEDevice] = []
            # With return_adv=True, BleakScanner.discover() returns a dict
            if response is None:
                logger.warning("BleakScanner.discover returned None")
                return devices
            if not isinstance(response, dict):
                logger.warning(
                    f"BleakScanner.discover returned unexpected type: {type(response)}"
                )
                return devices
            for _, value in response.items():
                if isinstance(value, tuple):
                    device, adv = value
                else:
                    logger.warning(
                        f"Unexpected return type from BleakScanner.discover: {type(value)}"
                    )
                    continue
                suuids = getattr(adv, "service_uuids", None)
                if suuids and SERVICE_UUID in suuids:
                    devices.append(device)
            return devices

    def find_device(self, address: Optional[str]) -> BLEDevice:
        """
        Finds a Meshtastic BLE device matching an optional address or device name.

        Parameters:
            address (Optional[str]): Address or device name to match; comparison ignores case and common separators.
            If None, any discovered Meshtastic device may be returned.

        Returns:
            BLEDevice: The matched BLE device (the first match when multiple devices were discovered and no address was specified).

        Raises:
            BLEInterface.BLEError: If no Meshtastic devices are found, or if an address was provided and multiple matching devices are found.
        """

        addressed_devices = BLEInterface.scan()

        if address:
            sanitized_address = BLEInterface._sanitize_address(address)
            filtered_devices = []
            for device in addressed_devices:
                sanitized_name = BLEInterface._sanitize_address(device.name)
                sanitized_device_address = BLEInterface._sanitize_address(
                    device.address
                )
                if sanitized_address in (sanitized_name, sanitized_device_address):
                    filtered_devices.append(device)
            addressed_devices = filtered_devices

        if len(addressed_devices) == 0:
            if address:
                raise BLEInterface.BLEError(ERROR_NO_PERIPHERAL_FOUND.format(address))
            else:
                raise BLEInterface.BLEError(ERROR_NO_PERIPHERALS_FOUND)
        if len(addressed_devices) > 1:
            if address:
                raise BLEInterface.BLEError(
                    ERROR_MULTIPLE_PERIPHERALS_FOUND.format(address)
                )
            else:
                # Build a list of found devices for the error message
                device_list = "\n".join([f"- {d.name} ({d.address})" for d in addressed_devices])
                raise BLEInterface.BLEError(
                    f"Multiple Meshtastic BLE peripherals found. Please specify one:\n{device_list}"
                )
        return addressed_devices[0]

    @staticmethod
    def _sanitize_address(address: Optional[str]) -> Optional[str]:
        """
        Normalize a BLE address by removing separators and lowercasing.

        Parameters:
            address (Optional[str]): BLE address or identifier; may be None.

        Returns:
            Optional[str]: The normalized address with all "-", "_", ":" removed, trimmed of surrounding whitespace,
            and lowercased, or None if `address` is None.
        """
        if address is None:
            return None
        return (
            address.strip().replace("-", "").replace("_", "").replace(":", "").lower()
        )

    def connect(self, address: Optional[str] = None) -> "BLEClient":
        """
        Establish a BLE connection to the Meshtastic device identified by address.

        If address is provided it will be used to select the peripheral; otherwise a scan is performed to find a suitable device.
            On success returns a connected BLEClient with notifications registered and internal reconnect state updated.
            On failure, the created client is closed before the exception is propagated.

        Parameters:
            address (Optional[str]): BLE address or device name to connect to; may be None to allow automatic discovery.

        Returns:
            BLEClient: A connected BLEClient instance for the selected device.
        """

        with self._connect_lock:
            requested_identifier = address if address is not None else self.address
            normalized_request = BLEInterface._sanitize_address(requested_identifier)

            with self._client_lock:
                existing_client = self.client
                if existing_client and existing_client.is_connected():
                    bleak_client = getattr(existing_client, "bleak_client", None)
                    bleak_address = getattr(bleak_client, "address", None)
                    normalized_known_targets = {
                        self._last_connection_request,
                        BLEInterface._sanitize_address(self.address),
                        BLEInterface._sanitize_address(bleak_address),
                    }
                    if normalized_request is None or normalized_request in normalized_known_targets:
                        logger.debug("Already connected, skipping connect call.")
                        return existing_client

            # Bleak docs recommend always doing a scan before connecting (even if we know addr)
            device = self.find_device(address or self.address)
            self.address = device.address  # Keep address in sync for auto-reconnect
            client = BLEClient(
                device.address, disconnected_callback=self._on_ble_disconnect
            )
            previous_client = None
            try:
                client.connect(await_timeout=CONNECTION_TIMEOUT)
                services = getattr(client.bleak_client, "services", None)
                if not services or not getattr(services, "get_characteristic", None):
                    logger.debug(
                        "BLE services not available immediately after connect; getting services"
                    )
                    client.get_services()
                # Ensure notifications are always active for this client (reconnect-safe)
                self._register_notifications(client)
                # Publish the new client before waking any waiters
                with self._client_lock:
                    previous_client = self.client
                    self.client = client
                    self._disconnect_notified = False
                    normalized_device_address = BLEInterface._sanitize_address(
                        device.address
                    )
                    if normalized_request is not None:
                        self._last_connection_request = normalized_request
                    else:
                        self._last_connection_request = normalized_device_address
                if previous_client and previous_client is not client:
                    Thread(
                        target=self._safe_close_client,
                        args=(previous_client,),
                        name="BLEClientClose",
                        daemon=True,
                    ).start()
                # Signal successful reconnection to waiting threads
                self._reconnected_event.set()
            except Exception as e:
                logger.debug("Failed to connect, closing BLEClient thread.", exc_info=True)
                try:
                    client.close()
                except Exception as close_exc:
                    logger.warning(
                        f"Ignoring exception during client cleanup on connection failure: {close_exc!r}"
                    )
                raise e

            return client

    def _handle_read_loop_disconnect(
        self, error_message: str, previous_client: "BLEClient"
    ) -> bool:
        """
        Decide whether the receive loop should continue after a BLE disconnection and perform related cleanup for reconnection.

        Parameters:
            error_message (str): Human-readable description of the disconnection cause.
            previous_client (BLEClient): The BLEClient instance that observed the disconnect and may be closed.

        Returns:
            bool: True if the read loop should continue to allow auto-reconnect, False otherwise.
        """
        logger.debug(f"Device disconnected: {error_message}")
        if self.auto_reconnect:
            notify_disconnect = False
            should_close = False
            with self._client_lock:
                current = self.client
                if current is previous_client:
                    self.client = None
                    should_close = True
                    if not self._disconnect_notified:
                        self._disconnect_notified = True
                        notify_disconnect = True
                else:
                    logger.debug(
                        "Read-loop disconnect from a stale BLE client; ignoring."
                    )
            if notify_disconnect:
                self._disconnected()
            if should_close:
                Thread(
                    target=self._safe_close_client,
                    args=(previous_client,),
                    name="BLEClientClose",
                    daemon=True,
                ).start()
            self._read_trigger.clear()
            self._reconnected_event.clear()
            self._schedule_auto_reconnect()
            return True
        # End our read loop immediately
        self._want_receive = False
        return False

    def _safe_close_client(self, c: "BLEClient") -> None:
        """
        Close the provided BLEClient and suppress common close-time errors.

        Attempts to close the given BLEClient and ignores BleakError, RuntimeError, and OSError raised during close
            to avoid propagating shutdown-related exceptions.

        Parameters:
            c (BLEClient): The BLEClient instance to close; may be None or already-closed.
        """
        try:
            c.close()
        except BleakError:
            logger.debug("BLE-specific error during client close", exc_info=True)
        except (RuntimeError, OSError):
            logger.debug(
                "OS/Runtime error during client close (possible resource or threading issue)",
                exc_info=True,
            )

    def _receiveFromRadioImpl(self) -> None:
        """
        Run loop that reads inbound packets from the BLE FROMRADIO characteristic and delivers them to the interface packet handler.

        Waits on an internal read trigger, performs GATT reads when a BLE client is available, and forwards non-empty payloads
            to _handleFromRadio. Coordinates with the reconnection logic when the client becomes unavailable and tolerates
            transient empty reads. On a fatal error, initiates a safe shutdown of the interface.
        """
        try:
            while self._want_receive:
                # Wait for data to read, but also check periodically for reconnection
                if not self._read_trigger.wait(timeout=RECEIVE_WAIT_TIMEOUT):
                    # Timeout occurred, check if we were reconnected during this time
                    if self._reconnected_event.is_set():
                        self._reconnected_event.clear()
                        logger.debug("Detected reconnection, resuming normal operation")
                    continue
                self._read_trigger.clear()

                # Retry loop for handling empty reads and transient BLE issues
                retries: int = 0
                while self._want_receive:
                    with self._client_lock:
                        client = self.client
                    if client is None:
                        if self.auto_reconnect:
                            logger.debug(
                                "BLE client is None; waiting for application-managed reconnect"
                            )
                            # Wait briefly for reconnect or shutdown signal, then re-check
                            self._reconnected_event.wait(timeout=RECEIVE_WAIT_TIMEOUT)
                            break  # Return to outer loop to re-check state
                        logger.debug("BLE client is None, shutting down")
                        self._want_receive = False
                        break
                    try:
                        # Read from the FROMRADIO characteristic for incoming packets
                        b = client.read_gatt_char(FROMRADIO_UUID)
                        if not b:
                            # Handle empty reads with limited retries to avoid busy-looping
                            if retries < EMPTY_READ_MAX_RETRIES:
                                time.sleep(EMPTY_READ_RETRY_DELAY)
                                retries += 1
                                continue
                            logger.warning("Exceeded max retries for empty BLE read from FROMRADIO_UUID")
                            break  # Too many empty reads, exit to recheck state
                        logger.debug(f"FROMRADIO read: {b.hex()}")
                        self._handleFromRadio(b)
                        retries = 0  # Reset retry counter on successful read
                    except BleakDBusError as e:
                        # Handle D-Bus specific BLE errors (common on Linux)
                        if self._handle_read_loop_disconnect(str(e), client):
                            break
                        return
                    except BleakError as e:
                        # Handle general BLE errors, check if client disconnected
                        if client and not client.is_connected():
                            if self._handle_read_loop_disconnect(str(e), client):
                                break
                            return
                        logger.debug("Error reading BLE", exc_info=True)
                        raise BLEInterface.BLEError(ERROR_READING_BLE) from e
        except Exception:
            logger.exception("Fatal error in BLE receive thread, closing interface.")
            if not self._closing:
                # Use a thread to avoid deadlocks if close() waits for this thread
                Thread(target=self.close, name="BLECloseOnError", daemon=True).start()

    def _sendToRadioImpl(self, toRadio) -> None:
        """
        Send a protobuf message to the radio over the TORADIO BLE characteristic.

        Serializes `toRadio` to bytes and writes them with write-with-response to the TORADIO characteristic when a BLE client
            is available. If the serialized payload is empty or no client is present (e.g., during shutdown), the call is a
            no-op. After a successful write, the method waits briefly to allow propagation and then signals the read trigger.

        Parameters:
            toRadio: A protobuf message with a SerializeToString() method representing the outbound radio packet.

        Raises:
            BLEInterface.BLEError: If the write operation fails.
        """
        b: bytes = toRadio.SerializeToString()
        if not b:
            return

        write_successful = False
        with self._client_lock:
            client = self.client
            if client:  # Silently ignore writes while shutting down to avoid errors
                logger.debug(f"TORADIO write: {b.hex()}")
                try:
                    # Use write-with-response to ensure delivery is acknowledged by the peripheral
                    client.write_gatt_char(TORADIO_UUID, b, response=True)
                    write_successful = True
                except (BleakError, RuntimeError, OSError) as e:
                    # Log detailed error information and wrap in our interface exception
                    logger.debug(
                        "Error during write operation: %s", type(e).__name__, exc_info=True
                    )
                    raise BLEInterface.BLEError(ERROR_WRITING_BLE) from e

        if write_successful:
            # Brief delay to allow write to propagate before triggering read
            time.sleep(SEND_PROPAGATION_DELAY)
            self._read_trigger.set()  # Wake receive loop to process any response

    def close(self) -> None:
        """
        Shut down the BLE interface, stop background activity, disconnect the BLE client, and perform cleanup.

        This method is idempotent and safe to call multiple times. It stops the receive loop and reconnection waits, unregisters the
            atexit handler, disconnects and closes any active BLE client, emits a disconnected notification if not already sent,
            and waits briefly for pending disconnect-related notifications and the receive thread to finish.
        """
        with self._closing_lock:
            if self._closing:
                logger.debug(
                    "BLEInterface.close called while another shutdown is in progress; ignoring"
                )
                return
            self._closing = True

        try:
            # Close parent interface (stops publishing thread, etc.)
            MeshInterface.close(self)
        except Exception:
            # Log but don't let parent interface errors prevent BLE cleanup
            logger.exception("Error closing mesh interface")

        if self._want_receive:
            self._want_receive = False  # Tell the thread we want it to stop
            self._read_trigger.set()  # Wake up the receive thread if it's waiting
            self._reconnected_event.set()  # Ensure any reconnection waits are released
            if self._receiveThread:
                self._receiveThread.join(timeout=RECEIVE_THREAD_JOIN_TIMEOUT)
                if self._receiveThread.is_alive():
                    logger.warning(
                        "BLE receive thread did not exit within %.1fs",
                        RECEIVE_THREAD_JOIN_TIMEOUT,
                    )
                self._receiveThread = None

        if self._exit_handler:
            with contextlib.suppress(ValueError):
                atexit.unregister(self._exit_handler)
            self._exit_handler = None

        with self._client_lock:
            client = self.client
            self.client = None
        if client:
            self._disconnect_and_close_client(client)

        # Send disconnected indicator if not already notified
        notify = False
        with self._client_lock:
            if not self._disconnect_notified:
                self._disconnect_notified = True
                notify = True

        if notify:
            self._disconnected()  # send the disconnected indicator up to clients
            self._wait_for_disconnect_notifications()

    def _wait_for_disconnect_notifications(
        self, timeout: float = DISCONNECT_TIMEOUT_SECONDS
    ) -> None:
        """
        Wait briefly for queued publish notifications to flush before continuing.

        If the publish queue does not flush within `timeout` seconds, the method
        will synchronously drain the publish queue when the publishing thread is not
        alive; otherwise it logs the timeout and returns. Any RuntimeError or ValueError
        raised while attempting the flush is caught and logged.
        Parameters:
            timeout (float): Maximum seconds to wait for the publish queue to flush.
        """
        flush_event = Event()
        try:
            publishingThread.queueWork(flush_event.set)
            if not flush_event.wait(timeout=timeout):
                thread = getattr(publishingThread, "thread", None)
                if thread is not None and thread.is_alive():
                    logger.debug("Timed out waiting for publish queue flush")
                else:
                    self._drain_publish_queue(flush_event)
        except RuntimeError:  # pragma: no cover - defensive logging
            logger.debug(
                "Runtime error during disconnect notification flush (possible threading issue)",
                exc_info=True,
            )
        except ValueError:  # pragma: no cover - defensive logging
            logger.debug(
                "Value error during disconnect notification flush (possible invalid event state)",
                exc_info=True,
            )

    def _disconnect_and_close_client(self, client: "BLEClient"):
        """
        Disconnects the given BLEClient and ensures its resources are released.

        Attempts to disconnect the client using DISCONNECT_TIMEOUT_SECONDS; if the disconnect times out or fails, forces closure.
            Always closes the client to release underlying resources and logs warnings on timeout and debug details for other
            disconnect/close errors.

        Parameters:
            client (BLEClient): The BLE client instance to disconnect and close.
        """
        try:
            client.disconnect(await_timeout=DISCONNECT_TIMEOUT_SECONDS)
        except BLEInterface.BLEError:
            logger.warning("Timed out waiting for BLE disconnect; forcing shutdown")
        except BleakError:
            logger.debug(
                "BLE-specific error during disconnect operation", exc_info=True
            )
        except (RuntimeError, OSError):  # pragma: no cover - defensive logging
            logger.debug(
                "OS/Runtime error during disconnect (possible resource or threading issue)",
                exc_info=True,
            )
        finally:
            self._safe_close_client(client)

    def _drain_publish_queue(self, flush_event: Event) -> None:
        """
        Drain and run any pending publish callbacks inline until the queue is empty or `flush_event` is set.

        This executes queued callables from the publishing thread's queue on the current thread, catching and logging exceptions from
            each callable so draining continues. If the publishing thread has no accessible queue, the method returns immediately.

        Parameters:
            flush_event (Event): When set, stops draining and causes the function to return promptly.
        """
        queue = getattr(publishingThread, "queue", None)
        if queue is None:
            return
        while not flush_event.is_set():
            try:
                runnable = queue.get_nowait()
            except Empty:
                break
            try:
                runnable()
            except Exception as exc:  # pragma: no cover - defensive logging
                logger.debug(
                    "Error in deferred publish callback: %s",
                    exc,
                    exc_info=True,
                )


class BLEClient:
    """
    Client wrapper for managing BLE device connections with thread-safe async operations.

    This class provides a synchronous interface to Bleak's async operations by running
    an internal event loop in a dedicated thread. It handles the complexity of
    asyncio-to-thread synchronization while providing a simple API for BLE operations.
    """

    def __init__(self, address=None, **kwargs) -> None:
        """
        Create a BLEClient with its own asyncio event loop and, optionally, a Bleak client for a specific address.

        Parameters:
            address (Optional[str]): BLE device address to attach a Bleak client to. If None, no Bleak client is created and the instance
            can only be used for discovery.
            **kwargs: Keyword arguments forwarded to the underlying Bleak client constructor when `address` is provided.
        """
        # Create dedicated event loop for this client instance
        self._eventLoop = asyncio.new_event_loop()
        # Start event loop in background thread for async operations
        self._eventThread = Thread(
            target=self._run_event_loop, name="BLEClient", daemon=True
        )
        self._eventThread.start()

        if not address:
            logger.debug("No address provided - only discover method will work.")
            return

        # Create underlying Bleak client for actual BLE communication
        self.bleak_client = BleakRootClient(address, **kwargs)

    def discover(self, **kwargs):  # pylint: disable=C0116
        """
        Discover nearby BLE devices using BleakScanner.

        Keyword arguments are forwarded to BleakScanner.discover (for example, `timeout` or `adapter`).

        Returns:
            A list of discovered BLEDevice objects.
        """
        return self.async_await(BleakScanner.discover(**kwargs))

    def pair(self, **kwargs):  # pylint: disable=C0116
        """
        Pair the underlying BLE client with the remote device.

        Parameters:
            kwargs: Backend-specific pairing options forwarded to the underlying BLE client.

        Returns:
            `True` if pairing succeeded, `False` otherwise.
        """
        return self.async_await(self.bleak_client.pair(**kwargs))

    def connect(
        self, *, await_timeout: Optional[float] = None, **kwargs
    ):  # pylint: disable=C0116
        """
        Initiates a connection using the underlying Bleak client and its internal event loop.

        Parameters:
            await_timeout (float | None): Maximum seconds to wait for the connect operation to complete; `None` to wait indefinitely.
            **kwargs: Forwarded to the underlying Bleak client's `connect` call.

        Returns:
            The value returned by the underlying Bleak client's `connect` call.
        """
        return self.async_await(self.bleak_client.connect(**kwargs), timeout=await_timeout)

    def is_connected(self) -> bool:
        """
        Check whether the underlying Bleak client reports a connected state.

        Returns:
            `true` if the underlying Bleak client reports it is connected, `false` otherwise. This will return `false` if no bleak client
            is present or if the client's connected state cannot be read.
        """
        bleak_client = getattr(self, "bleak_client", None)
        if bleak_client is None:
            return False
        try:
            connected = getattr(bleak_client, "is_connected", False)
            if callable(connected):
                connected = connected()
            return bool(connected)
        except (
            AttributeError,
            TypeError,
            RuntimeError,
        ):  # pragma: no cover - defensive logging
            logger.debug("Unable to read bleak connection state", exc_info=True)
            return False

    def disconnect(
        self, *, await_timeout: Optional[float] = None, **kwargs
    ):  # pylint: disable=C0116
        """
        Disconnects the underlying Bleak client, waiting for the operation to complete.

        Parameters:
            await_timeout (float | None): Maximum number of seconds to wait for the disconnect operation; if None, wait indefinitely.
            **kwargs: Additional keyword arguments forwarded to the Bleak client's disconnect method.
        """
        self.async_await(self.bleak_client.disconnect(**kwargs), timeout=await_timeout)

    def read_gatt_char(self, *args, **kwargs):  # pylint: disable=C0116
        """Read a GATT characteristic from the connected BLE device.

        Forwards all arguments to the underlying Bleak client's `read_gatt_char`.

        Parameters:
            *args: Positional arguments forwarded to `read_gatt_char` (typically the characteristic UUID or handle).
            **kwargs: Keyword arguments forwarded to `read_gatt_char`.

        Returns:
            bytes: The raw bytes read from the characteristic.
        """
        return self.async_await(self.bleak_client.read_gatt_char(*args, **kwargs))

    def write_gatt_char(self, *args, **kwargs):  # pylint: disable=C0116
        """
        Write a GATT characteristic on the connected BLE device and wait for the operation to complete.

        Raises:
            BLEInterface.BLEError: If the write fails or the operation times out.
        """
        self.async_await(self.bleak_client.write_gatt_char(*args, **kwargs))

    def get_services(self):
        """
        Return the connected device's discovered GATT services and their characteristics.

        Returns:
            A collection object describing the device's available GATT services and their characteristics.
        """
        return self.async_await(self.bleak_client.get_services())

    def has_characteristic(self, specifier):
        """
        Determine whether the connected BLE device exposes the characteristic identified by `specifier`.

        If the client's services are not yet populated, attempts to fetch services before checking.

        Parameters:
            specifier (str | UUID): UUID string or UUID object identifying the characteristic to check.

        Returns:
            bool: `true` if the characteristic is present, `false` otherwise.
        """
        services = getattr(self.bleak_client, "services", None)
        if not services or not getattr(services, "get_characteristic", None):
            try:
                self.get_services()
                services = getattr(self.bleak_client, "services", None)
            except (BLEInterface.BLEError, BleakError):  # pragma: no cover - defensive
                logger.debug(
                    "Unable to populate services before has_characteristic",
                    exc_info=True,
                )
        return bool(services and services.get_characteristic(specifier))

    def start_notify(self, *args, **kwargs):  # pylint: disable=C0116
        """
        Subscribe to notifications for a BLE characteristic on the connected device.

        Parameters:
            char_specifier: Identifier for the characteristic to subscribe to (UUID string, UUID object, or integer handle).
            callback: Callable invoked when a notification is received; called as (sender, data) where `data` is a bytearray.
            *args, **kwargs: Additional arguments forwarded to the BLE backend's notification start call.
        """
        self.async_await(self.bleak_client.start_notify(*args, **kwargs))

    def close(self):  # pylint: disable=C0116
        """
        Stop and tear down the BLE client's internal event loop and its thread.

        Attempts to stop the internal asyncio event loop, waits up to EVENT_THREAD_JOIN_TIMEOUT for the event thread to exit,
            and logs a warning if the thread does not terminate in time.
        """
        self.async_run(self._stop_event_loop())
        self._eventThread.join(timeout=EVENT_THREAD_JOIN_TIMEOUT)
        if self._eventThread.is_alive():
            logger.warning(
                "BLE event thread did not exit within %.1fs",
                EVENT_THREAD_JOIN_TIMEOUT,
            )

    def __enter__(self):
        """
        Enter the context manager and provide the BLEClient instance for use within the with-block.

        Returns:
            self: The BLEClient instance.
        """
        return self

    def __exit__(self, _type, _value, _traceback):
        """
        Close the BLEClient's internal event loop and threads when exiting a context manager.

        Calls `close()` to stop the background event loop and join the event thread. Any exception information passed to the context
            manager is ignored.
        """
        self.close()

    def async_await(self, coro, timeout=None):  # pylint: disable=C0116
        """
        Waits for the given coroutine to complete on the client's event loop and returns its result.

        If the coroutine does not finish within `timeout` seconds the pending task is cancelled and a BLEInterface.BLEError is raised.

        Parameters:
            coro: The coroutine to run on the client's internal event loop.
            timeout (float | None): Maximum seconds to wait for completion; `None` means wait indefinitely.

        Returns:
            The value produced by the completed coroutine.

        Raises:
            BLEInterface.BLEError: If the wait times out.
        """
        future = self.async_run(coro)
        try:
            return future.result(timeout)
        except FutureTimeoutError as e:
            future.cancel()  # Clean up pending task to avoid resource leaks
            raise BLEInterface.BLEError(ERROR_ASYNC_TIMEOUT) from e

    def async_run(self, coro):  # pylint: disable=C0116
        """
        Schedule a coroutine on the client's internal asyncio event loop.

        Parameters:
            coro (coroutine): The coroutine to schedule.

        Returns:
            concurrent.futures.Future: Future representing the scheduled coroutine's eventual result.
        """
        return asyncio.run_coroutine_threadsafe(coro, self._eventLoop)

    def _run_event_loop(self):
        """Run the event loop in the dedicated thread until stopped."""
        try:
            self._eventLoop.run_forever()
        finally:
            self._eventLoop.close()  # Clean up resources when loop stops

    async def _stop_event_loop(self):
        """Signal the event loop to stop running."""
        self._eventLoop.stop()<|MERGE_RESOLUTION|>--- conflicted
+++ resolved
@@ -100,12 +100,9 @@
         noProto: bool = False,
         debugOut: Optional[io.TextIOWrapper] = None,
         noNodes: bool = False,
-<<<<<<< HEAD
         *,
         auto_reconnect: bool = True,
-=======
         timeout: int = 300,
->>>>>>> dcd077d8
     ) -> None:
         """
         Initialize a BLEInterface, start its background receive thread, and attempt an initial connection to a Meshtastic BLE device.
