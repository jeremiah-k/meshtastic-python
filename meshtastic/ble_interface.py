--- conflicted
+++ resolved
@@ -61,13 +61,11 @@
             self.close()
             raise e
 
-<<<<<<< HEAD
-        #self.client.start_notify(LEGACY_LOGRADIO_UUID, self.legacy_log_radio_handler)
-        self.client.start_notify(LOGRADIO_UUID, self.log_radio_handler)
-=======
+        if self.client.has_characteristic(LEGACY_LOGRADIO_UUID):
+            self.client.start_notify(LEGACY_LOGRADIO_UUID, self.legacy_log_radio_handler)
+
         if self.client.has_characteristic(LOGRADIO_UUID):
             self.client.start_notify(LOGRADIO_UUID, self.log_radio_handler)
->>>>>>> 0e6a0eb1
 
         logging.debug("Mesh configure starting")
         self._startConfig()
