""" Main Meshtastic
"""

# We just hit the 1600 line limit for main.py, but I currently have a huge set of powermon/structured logging changes
# later we can have a separate changelist to refactor main.py into smaller files
# pylint: disable=too-many-lines

import argparse
import logging
import os
import platform
import sys
import time
<<<<<<< HEAD
from typing import List
=======
from typing import Optional
>>>>>>> 0bb4b31b

import pyqrcode  # type: ignore[import-untyped]
import yaml
from google.protobuf.json_format import MessageToDict
from pubsub import pub  # type: ignore[import-untyped]

import meshtastic.test
import meshtastic.util
from meshtastic import BROADCAST_ADDR, mt_config, remote_hardware
from meshtastic.ble_interface import BLEInterface
from meshtastic.mesh_interface import MeshInterface
try:
    from meshtastic.powermon import (
        PowerMeter,
        PowerStress,
        PPK2PowerSupply,
        RidenPowerSupply,
        SimPowerSupply,
    )
    from meshtastic.slog import LogSet
    have_powermon = True
    powermon_exception = None
    meter: Optional[PowerMeter] = None
except ImportError as e:
    have_powermon = False
    powermon_exception = e
    meter = None
from meshtastic.protobuf import channel_pb2, config_pb2, portnums_pb2
from meshtastic.version import get_active_version

def onReceive(packet, interface) -> None:
    """Callback invoked when a packet arrives"""
    args = mt_config.args
    try:
        d = packet.get("decoded")
        logging.debug(f"in onReceive() d:{d}")

        # Exit once we receive a reply
        if (
            args
            and args.sendtext
            and packet["to"] == interface.myInfo.my_node_num
            and d["portnum"] == portnums_pb2.PortNum.TEXT_MESSAGE_APP
        ):
            interface.close()  # after running command then exit

        # Reply to every received message with some stats
        if d is not None and args and args.reply:
            msg = d.get("text")
            if msg:
                rxSnr = packet["rxSnr"]
                hopLimit = packet["hopLimit"]
                print(f"message: {msg}")
                reply = f"got msg '{msg}' with rxSnr: {rxSnr} and hopLimit: {hopLimit}"
                print("Sending reply: ", reply)
                interface.sendText(reply)

    except Exception as ex:
        print(f"Warning: There is no field {ex} in the packet.")


def onConnection(interface, topic=pub.AUTO_TOPIC) -> None:  # pylint: disable=W0613
    """Callback invoked when we connect/disconnect from a radio"""
    print(f"Connection changed: {topic.getName()}")


def checkChannel(interface: MeshInterface, channelIndex: int) -> bool:
    """Given an interface and channel index, return True if that channel is non-disabled on the local node"""
    ch = interface.localNode.getChannelByChannelIndex(channelIndex)
    logging.debug(f"ch:{ch}")
    return ch and ch.role != channel_pb2.Channel.Role.DISABLED


def getPref(node, comp_name) -> bool:
    """Get a channel or preferences value"""

    name = splitCompoundName(comp_name)
    wholeField = name[0] == name[1]  # We want the whole field

    camel_name = meshtastic.util.snake_to_camel(name[1])
    # Note: protobufs has the keys in snake_case, so snake internally
    snake_name = meshtastic.util.camel_to_snake(name[1])
    logging.debug(f"snake_name:{snake_name} camel_name:{camel_name}")
    logging.debug(f"use camel:{mt_config.camel_case}")

    # First validate the input
    localConfig = node.localConfig
    moduleConfig = node.moduleConfig
    found: bool = False
    for config in [localConfig, moduleConfig]:
        objDesc = config.DESCRIPTOR
        config_type = objDesc.fields_by_name.get(name[0])
        pref = False		#FIXME - checkme - Used here as boolean, but set 2 lines below as a string.
        if config_type:
            pref = config_type.message_type.fields_by_name.get(snake_name)
            if pref or wholeField:
                found = True
                break

    if not found:
        if mt_config.camel_case:
            print(
                f"{localConfig.__class__.__name__} and {moduleConfig.__class__.__name__} do not have an attribute {snake_name}."
            )
        else:
            print(
                f"{localConfig.__class__.__name__} and {moduleConfig.__class__.__name__} do not have attribute {snake_name}."
            )
        print("Choices are...")
        printConfig(localConfig)
        printConfig(moduleConfig)
        return False

    # Check if we need to request the config
    if len(config.ListFields()) != 0:
        # read the value
        config_values = getattr(config, config_type.name)
        if not wholeField:
            pref_value = getattr(config_values, pref.name)
            if mt_config.camel_case:
                print(f"{str(config_type.name)}.{camel_name}: {str(pref_value)}")
                logging.debug(
                    f"{str(config_type.name)}.{camel_name}: {str(pref_value)}"
                )
            else:
                print(f"{str(config_type.name)}.{snake_name}: {str(pref_value)}")
                logging.debug(
                    f"{str(config_type.name)}.{snake_name}: {str(pref_value)}"
                )
        else:
            print(f"{str(config_type.name)}:\n{str(config_values)}")
            logging.debug(f"{str(config_type.name)}: {str(config_values)}")
    else:
        # Always show whole field for remote node
        node.requestConfig(config_type)

    return True


def splitCompoundName(comp_name: str) -> List[str]:
    """Split compound (dot separated) preference name into parts"""
    name: List[str] = comp_name.split(".")
    if len(name) < 2:
        name[0] = comp_name
        name.append(comp_name)
    return name

<<<<<<< HEAD
def traverseConfig(config_root, config, interface_config) -> bool:
=======

def traverseConfig(config_root, config, interface_config):
>>>>>>> 0bb4b31b
    """Iterate through current config level preferences and either traverse deeper if preference is a dict or set preference"""
    snake_name = meshtastic.util.camel_to_snake(config_root)
    for pref in config:
        pref_name = f"{snake_name}.{pref}"
        if isinstance(config[pref], dict):
            traverseConfig(pref_name, config[pref], interface_config)
        else:
            setPref(interface_config, pref_name, str(config[pref]))

    return True


def setPref(config, comp_name, valStr) -> bool:
    """Set a channel or preferences value"""

    name = splitCompoundName(comp_name)

    snake_name = meshtastic.util.camel_to_snake(name[-1])
    camel_name = meshtastic.util.snake_to_camel(name[-1])
    logging.debug(f"snake_name:{snake_name}")
    logging.debug(f"camel_name:{camel_name}")

    objDesc = config.DESCRIPTOR
    config_part = config
    config_type = objDesc.fields_by_name.get(name[0])
    if config_type and config_type.message_type is not None:
        for name_part in name[1:-1]:
            part_snake_name = meshtastic.util.camel_to_snake((name_part))
            config_part = getattr(config, config_type.name)
            config_type = config_type.message_type.fields_by_name.get(part_snake_name)
    pref = None
    if config_type and config_type.message_type is not None:
        pref = config_type.message_type.fields_by_name.get(snake_name)
    # Others like ChannelSettings are standalone
    elif config_type:
        pref = config_type

    if (not pref) or (not config_type):
        return False

    val = meshtastic.util.fromStr(valStr)
    logging.debug(f"valStr:{valStr} val:{val}")

    if snake_name == "wifi_psk" and len(valStr) < 8:
        print(f"Warning: network.wifi_psk must be 8 or more characters.")
        return False

    enumType = pref.enum_type
    # pylint: disable=C0123
    if enumType and type(val) == str:
        # We've failed so far to convert this string into an enum, try to find it by reflection
        e = enumType.values_by_name.get(val)
        if e:
            val = e.number
        else:
            if mt_config.camel_case:
                print(
                    f"{name[0]}.{camel_name} does not have an enum called {val}, so you can not set it."
                )
            else:
                print(
                    f"{name[0]}.{snake_name} does not have an enum called {val}, so you can not set it."
                )
            print(f"Choices in sorted order are:")
            names = []
            for f in enumType.values:
                # Note: We must use the value of the enum (regardless if camel or snake case)
                names.append(f"{f.name}")
            for temp_name in sorted(names):
                print(f"    {temp_name}")
            return False

    # repeating fields need to be handled with append, not setattr
    if pref.label != pref.LABEL_REPEATED:
        try:
            if config_type.message_type is not None:
                config_values = getattr(config_part, config_type.name)
                setattr(config_values, pref.name, val)
            else:
                setattr(config_part, snake_name, val)
        except TypeError:
            # The setter didn't like our arg type guess try again as a string
            config_values = getattr(config_part, config_type.name)
            setattr(config_values, pref.name, valStr)
    else:
        config_values = getattr(config, config_type.name)
        if val == 0:
            # clear values
            print(f"Clearing {pref.name} list")
            del getattr(config_values, pref.name)[:]
        else:
            print(f"Adding '{val}' to the {pref.name} list")
            cur_vals = [x for x in getattr(config_values, pref.name) if x not in [0, "", b""]]
            cur_vals.append(val)
            getattr(config_values, pref.name)[:] = cur_vals

    prefix = f"{'.'.join(name[0:-1])}." if config_type.message_type is not None else ""
    if mt_config.camel_case:
        print(f"Set {prefix}{camel_name} to {valStr}")
    else:
        print(f"Set {prefix}{snake_name} to {valStr}")

    return True


def onConnected(interface):
    """Callback invoked when we connect to a radio"""
    closeNow = False  # Should we drop the connection after we finish?
    waitForAckNak = (
        False  # Should we wait for an acknowledgment if we send to a remote node?
    )
    try:
        args = mt_config.args

        # convenient place to store any keyword args we pass to getNode
        getNode_kwargs = {
            "requestChannelAttempts": args.channel_fetch_attempts,
            "timeout": args.timeout
        }

        # do not print this line if we are exporting the config
        if not args.export_config:
            print("Connected to radio")

        if args.set_time is not None:
            interface.getNode(args.dest, False, **getNode_kwargs).setTime(args.set_time)

        if args.remove_position:
            closeNow = True
            waitForAckNak = True

            print("Removing fixed position and disabling fixed position setting")
            interface.getNode(args.dest, False, **getNode_kwargs).removeFixedPosition()
        elif args.setlat or args.setlon or args.setalt:
            closeNow = True
            waitForAckNak = True

            alt = 0
            lat = 0
            lon = 0
            if args.setalt:
                alt = int(args.setalt)
                print(f"Fixing altitude at {alt} meters")
            if args.setlat:
                try:
                    lat = int(args.setlat)
                except ValueError:
                    lat = float(args.setlat)
                print(f"Fixing latitude at {lat} degrees")
            if args.setlon:
                try:
                    lon = int(args.setlon)
                except ValueError:
                    lon = float(args.setlon)
                print(f"Fixing longitude at {lon} degrees")

            print("Setting device position and enabling fixed position setting")
            # can include lat/long/alt etc: latitude = 37.5, longitude = -122.1
            interface.getNode(args.dest, False, **getNode_kwargs).setFixedPosition(lat, lon, alt)

        if args.set_owner or args.set_owner_short:
            closeNow = True
            waitForAckNak = True
            if args.set_owner and args.set_owner_short:
                print(f"Setting device owner to {args.set_owner} and short name to {args.set_owner_short}")
            elif args.set_owner:
                print(f"Setting device owner to {args.set_owner}")
            else: # short name only
                print(f"Setting device owner short to {args.set_owner_short}")
            interface.getNode(args.dest, False, **getNode_kwargs).setOwner(long_name=args.set_owner, short_name=args.set_owner_short)

        # TODO: add to export-config and configure
        if args.set_canned_message:
            closeNow = True
            waitForAckNak = True
            print(f"Setting canned plugin message to {args.set_canned_message}")
            interface.getNode(args.dest, False, **getNode_kwargs).set_canned_message(
                args.set_canned_message
            )

        # TODO: add to export-config and configure
        if args.set_ringtone:
            closeNow = True
            waitForAckNak = True
            print(f"Setting ringtone to {args.set_ringtone}")
            interface.getNode(args.dest, False, **getNode_kwargs).set_ringtone(args.set_ringtone)

        if args.pos_fields:
            # If --pos-fields invoked with args, set position fields
            closeNow = True
            positionConfig = interface.getNode(args.dest, **getNode_kwargs).localConfig.position
            allFields = 0

            try:
                for field in args.pos_fields:
                    v_field = positionConfig.PositionFlags.Value(field)
                    allFields |= v_field

            except ValueError:
                print("ERROR: supported position fields are:")
                print(positionConfig.PositionFlags.keys())
                print(
                    "If no fields are specified, will read and display current value."
                )

            else:
                print(f"Setting position fields to {allFields}")
                setPref(positionConfig, "position_flags", f"{allFields:d}")
                print("Writing modified preferences to device")
                interface.getNode(args.dest, **getNode_kwargs).writeConfig("position")

        elif args.pos_fields is not None:
            # If --pos-fields invoked without args, read and display current value
            closeNow = True
            positionConfig = interface.getNode(args.dest, **getNode_kwargs).localConfig.position

            fieldNames = []
            for bit in positionConfig.PositionFlags.values():
                if positionConfig.position_flags & bit:
                    fieldNames.append(positionConfig.PositionFlags.Name(bit))
            print(" ".join(fieldNames))

        if args.set_ham:
            closeNow = True
            print(f"Setting Ham ID to {args.set_ham} and turning off encryption")
            interface.getNode(args.dest, **getNode_kwargs).setOwner(args.set_ham, is_licensed=True)
            # Must turn off encryption on primary channel
            interface.getNode(args.dest, **getNode_kwargs).turnOffEncryptionOnPrimaryChannel()

        if args.reboot:
            closeNow = True
            waitForAckNak = True
            interface.getNode(args.dest, False, **getNode_kwargs).reboot()

        if args.reboot_ota:
            closeNow = True
            waitForAckNak = True
            interface.getNode(args.dest, False, **getNode_kwargs).rebootOTA()

        if args.enter_dfu:
            closeNow = True
            waitForAckNak = True
            interface.getNode(args.dest, False, **getNode_kwargs).enterDFUMode()

        if args.shutdown:
            closeNow = True
            waitForAckNak = True
            interface.getNode(args.dest, False, **getNode_kwargs).shutdown()

        if args.device_metadata:
            closeNow = True
            interface.getNode(args.dest, False, **getNode_kwargs).getMetadata()

        if args.begin_edit:
            closeNow = True
            interface.getNode(args.dest, False, **getNode_kwargs).beginSettingsTransaction()

        if args.commit_edit:
            closeNow = True
            interface.getNode(args.dest, False, **getNode_kwargs).commitSettingsTransaction()

        if args.factory_reset or args.factory_reset_device:
            closeNow = True
            waitForAckNak = True

            full = bool(args.factory_reset_device)
            interface.getNode(args.dest, False, **getNode_kwargs).factoryReset(full=full)

        if args.remove_node:
            closeNow = True
            waitForAckNak = True
            interface.getNode(args.dest, False, **getNode_kwargs).removeNode(args.remove_node)

        if args.reset_nodedb:
            closeNow = True
            waitForAckNak = True
            interface.getNode(args.dest, False, **getNode_kwargs).resetNodeDb()

        if args.sendtext:
            closeNow = True
            channelIndex = mt_config.channel_index or 0
            if checkChannel(interface, channelIndex):
                print(
                    f"Sending text message {args.sendtext} to {args.dest} on channelIndex:{channelIndex}"
                )
                interface.sendText(
                    args.sendtext,
                    args.dest,
                    wantAck=True,
                    channelIndex=channelIndex,
                    onResponse=interface.getNode(args.dest, False, **getNode_kwargs).onAckNak,
                )
            else:
                meshtastic.util.our_exit(
                    f"Warning: {channelIndex} is not a valid channel. Channel must not be DISABLED."
                )

        if args.traceroute:
            loraConfig = getattr(interface.localNode.localConfig, "lora")
            hopLimit = getattr(loraConfig, "hop_limit")
            dest = str(args.traceroute)
            channelIndex = mt_config.channel_index or 0
            if checkChannel(interface, channelIndex):
                print(
                    f"Sending traceroute request to {dest} on channelIndex:{channelIndex} (this could take a while)"
                )
                interface.sendTraceRoute(dest, hopLimit, channelIndex=channelIndex)

        if args.request_telemetry:
            if args.dest == BROADCAST_ADDR:
                meshtastic.util.our_exit("Warning: Must use a destination node ID.")
            else:
                channelIndex = mt_config.channel_index or 0
                if checkChannel(interface, channelIndex):
                    print(
                        f"Sending telemetry request to {args.dest} on channelIndex:{channelIndex} (this could take a while)"
                    )
                    interface.sendTelemetry(
                        destinationId=args.dest,
                        wantResponse=True,
                        channelIndex=channelIndex,
                    )

        if args.request_position:
            if args.dest == BROADCAST_ADDR:
                meshtastic.util.our_exit("Warning: Must use a destination node ID.")
            else:
                channelIndex = mt_config.channel_index or 0
                if checkChannel(interface, channelIndex):
                    print(
                        f"Sending position request to {args.dest} on channelIndex:{channelIndex} (this could take a while)"
                    )
                    interface.sendPosition(
                        destinationId=args.dest,
                        wantResponse=True,
                        channelIndex=channelIndex,
                    )

        if args.gpio_wrb or args.gpio_rd or args.gpio_watch:
            if args.dest == BROADCAST_ADDR:
                meshtastic.util.our_exit("Warning: Must use a destination node ID.")
            else:
                rhc = remote_hardware.RemoteHardwareClient(interface)

                if args.gpio_wrb:
                    bitmask = 0
                    bitval = 0
                    for wrpair in args.gpio_wrb or []:
                        bitmask |= 1 << int(wrpair[0])
                        bitval |= int(wrpair[1]) << int(wrpair[0])
                    print(
                        f"Writing GPIO mask 0x{bitmask:x} with value 0x{bitval:x} to {args.dest}"
                    )
                    rhc.writeGPIOs(args.dest, bitmask, bitval)
                    closeNow = True

                if args.gpio_rd:
                    bitmask = int(args.gpio_rd, 16)
                    print(f"Reading GPIO mask 0x{bitmask:x} from {args.dest}")
                    interface.mask = bitmask
                    rhc.readGPIOs(args.dest, bitmask, None)
                    # wait up to X seconds for a response
                    for _ in range(10):
                        time.sleep(1)
                        if interface.gotResponse:
                            break
                    logging.debug(f"end of gpio_rd")

                if args.gpio_watch:
                    bitmask = int(args.gpio_watch, 16)
                    print(
                        f"Watching GPIO mask 0x{bitmask:x} from {args.dest}. Press ctrl-c to exit"
                    )
                    while True:
                        rhc.watchGPIOs(args.dest, bitmask)
                        time.sleep(1)

        # handle settings
        if args.set:
            closeNow = True
            waitForAckNak = True
            node = interface.getNode(args.dest, False, **getNode_kwargs)

            # Handle the int/float/bool arguments
            pref = None
            for pref in args.set:
                found = False
                field = splitCompoundName(pref[0].lower())[0]
                for config in [node.localConfig, node.moduleConfig]:
                    config_type = config.DESCRIPTOR.fields_by_name.get(field)
                    if config_type:
                        if len(config.ListFields()) == 0:
                            node.requestConfig(
                                config.DESCRIPTOR.fields_by_name.get(field)
                            )
                        found = setPref(config, pref[0], pref[1])
                        if found:
                            break

            if found:
                print("Writing modified preferences to device")
                node.writeConfig(field)
            else:
                if mt_config.camel_case:
                    print(
                        f"{node.localConfig.__class__.__name__} and {node.moduleConfig.__class__.__name__} do not have an attribute {pref[0]}."
                    )
                else:
                    print(
                        f"{node.localConfig.__class__.__name__} and {node.moduleConfig.__class__.__name__} do not have attribute {pref[0]}."
                    )
                print("Choices are...")
                printConfig(node.localConfig)
                printConfig(node.moduleConfig)

        if args.configure:
            with open(args.configure[0], encoding="utf8") as file:
                configuration = yaml.safe_load(file)
                closeNow = True

                interface.getNode(args.dest, False, **getNode_kwargs).beginSettingsTransaction()

                if "owner" in configuration:
                    print(f"Setting device owner to {configuration['owner']}")
                    waitForAckNak = True
                    interface.getNode(args.dest, False, **getNode_kwargs).setOwner(configuration["owner"])

                if "owner_short" in configuration:
                    print(
                        f"Setting device owner short to {configuration['owner_short']}"
                    )
                    waitForAckNak = True
                    interface.getNode(args.dest, False, **getNode_kwargs).setOwner(
                        long_name=None, short_name=configuration["owner_short"]
                    )

                if "ownerShort" in configuration:
                    print(
                        f"Setting device owner short to {configuration['ownerShort']}"
                    )
                    waitForAckNak = True
                    interface.getNode(args.dest, False, **getNode_kwargs).setOwner(
                        long_name=None, short_name=configuration["ownerShort"]
                    )

                if "channel_url" in configuration:
                    print("Setting channel url to", configuration["channel_url"])
                    interface.getNode(args.dest, **getNode_kwargs).setURL(configuration["channel_url"])

                if "channelUrl" in configuration:
                    print("Setting channel url to", configuration["channelUrl"])
                    interface.getNode(args.dest, **getNode_kwargs).setURL(configuration["channelUrl"])

                if "location" in configuration:
                    alt = 0
                    lat = 0.0
                    lon = 0.0
                    localConfig = interface.localNode.localConfig

                    if "alt" in configuration["location"]:
                        alt = int(configuration["location"]["alt"] or 0)
                        localConfig.position.fixed_position = True
                        print(f"Fixing altitude at {alt} meters")
                    if "lat" in configuration["location"]:
                        lat = float(configuration["location"]["lat"] or 0)
                        localConfig.position.fixed_position = True
                        print(f"Fixing latitude at {lat} degrees")
                    if "lon" in configuration["location"]:
                        lon = float(configuration["location"]["lon"] or 0)
                        localConfig.position.fixed_position = True
                        print(f"Fixing longitude at {lon} degrees")
                    print("Setting device position")
                    interface.sendPosition(lat, lon, alt)
                    interface.localNode.writeConfig("position")

                if "config" in configuration:
                    localConfig = interface.getNode(args.dest, **getNode_kwargs).localConfig
                    for section in configuration["config"]:
                        traverseConfig(
                            section, configuration["config"][section], localConfig
                        )
                        interface.getNode(args.dest, **getNode_kwargs).writeConfig(
                            meshtastic.util.camel_to_snake(section)
                        )

                if "module_config" in configuration:
                    moduleConfig = interface.getNode(args.dest, **getNode_kwargs).moduleConfig
                    for section in configuration["module_config"]:
                        traverseConfig(
                            section,
                            configuration["module_config"][section],
                            moduleConfig,
                        )
                        interface.getNode(args.dest, **getNode_kwargs).writeConfig(
                            meshtastic.util.camel_to_snake(section)
                        )

                interface.getNode(args.dest, False, **getNode_kwargs).commitSettingsTransaction()
                print("Writing modified configuration to device")

        if args.export_config:
            if args.dest != BROADCAST_ADDR:
                print("Exporting configuration of remote nodes is not supported.")
                return
            # export the configuration (the opposite of '--configure')
            closeNow = True
            export_config(interface)

        if args.seturl:
            closeNow = True
            interface.getNode(args.dest, **getNode_kwargs).setURL(args.seturl)

        # handle changing channels

        if args.ch_add:
            channelIndex = mt_config.channel_index
            if channelIndex is not None:
                # Since we set the channel index after adding a channel, don't allow --ch-index
                meshtastic.util.our_exit(
                    "Warning: '--ch-add' and '--ch-index' are incompatible. Channel not added."
                )
            closeNow = True
            if len(args.ch_add) > 10:
                meshtastic.util.our_exit(
                    "Warning: Channel name must be shorter. Channel not added."
                )
            n = interface.getNode(args.dest, **getNode_kwargs)
            ch = n.getChannelByName(args.ch_add)
            if ch:
                meshtastic.util.our_exit(
                    f"Warning: This node already has a '{args.ch_add}' channel. No changes were made."
                )
            else:
                # get the first channel that is disabled (i.e., available)
                ch = n.getDisabledChannel()
                if not ch:
                    meshtastic.util.our_exit("Warning: No free channels were found")
                chs = channel_pb2.ChannelSettings()
                chs.psk = meshtastic.util.genPSK256()
                chs.name = args.ch_add
                ch.settings.CopyFrom(chs)
                ch.role = channel_pb2.Channel.Role.SECONDARY
                print(f"Writing modified channels to device")
                n.writeChannel(ch.index)
                if channelIndex is None:
                    print(
                        f"Setting newly-added channel's {ch.index} as '--ch-index' for further modifications"
                    )
                    mt_config.channel_index = ch.index

        if args.ch_del:
            closeNow = True

            channelIndex = mt_config.channel_index
            if channelIndex is None:
                meshtastic.util.our_exit(
                    "Warning: Need to specify '--ch-index' for '--ch-del'.", 1
                )
            else:
                if channelIndex == 0:
                    meshtastic.util.our_exit(
                        "Warning: Cannot delete primary channel.", 1
                    )
                else:
                    print(f"Deleting channel {channelIndex}")
                    ch = interface.getNode(args.dest, **getNode_kwargs).deleteChannel(channelIndex)

        def setSimpleConfig(modem_preset):
            """Set one of the simple modem_config"""
            channelIndex = mt_config.channel_index
            if channelIndex is not None and channelIndex > 0:
                meshtastic.util.our_exit(
                    "Warning: Cannot set modem preset for non-primary channel", 1
                )
            # Overwrite modem_preset
            node = interface.getNode(args.dest, False, **getNode_kwargs)
            if len(node.localConfig.ListFields()) == 0:
                node.requestConfig(node.localConfig.DESCRIPTOR.fields_by_name.get("lora"))
            node.localConfig.lora.modem_preset = modem_preset
            node.writeConfig("lora")

        # handle the simple radio set commands
        if args.ch_vlongslow:
            setSimpleConfig(config_pb2.Config.LoRaConfig.ModemPreset.VERY_LONG_SLOW)

        if args.ch_longslow:
            setSimpleConfig(config_pb2.Config.LoRaConfig.ModemPreset.LONG_SLOW)

        if args.ch_longfast:
            setSimpleConfig(config_pb2.Config.LoRaConfig.ModemPreset.LONG_FAST)

        if args.ch_medslow:
            setSimpleConfig(config_pb2.Config.LoRaConfig.ModemPreset.MEDIUM_SLOW)

        if args.ch_medfast:
            setSimpleConfig(config_pb2.Config.LoRaConfig.ModemPreset.MEDIUM_FAST)

        if args.ch_shortslow:
            setSimpleConfig(config_pb2.Config.LoRaConfig.ModemPreset.SHORT_SLOW)

        if args.ch_shortfast:
            setSimpleConfig(config_pb2.Config.LoRaConfig.ModemPreset.SHORT_FAST)

        if args.ch_set or args.ch_enable or args.ch_disable:
            closeNow = True

            channelIndex = mt_config.channel_index
            if channelIndex is None:
                meshtastic.util.our_exit("Warning: Need to specify '--ch-index'.", 1)
            node = interface.getNode(args.dest, **getNode_kwargs)
            ch = node.channels[channelIndex]

            if args.ch_enable or args.ch_disable:
                print(
                    "Warning: --ch-enable and --ch-disable can produce noncontiguous channels, "
                    "which can cause errors in some clients. Whenever possible, use --ch-add and --ch-del instead."
                )
                if channelIndex == 0:
                    meshtastic.util.our_exit(
                        "Warning: Cannot enable/disable PRIMARY channel."
                    )

                enable = True  # default to enable
                if args.ch_enable:
                    enable = True
                if args.ch_disable:
                    enable = False

            # Handle the channel settings
            for pref in args.ch_set or []:
                if pref[0] == "psk":
                    found = True
                    ch.settings.psk = meshtastic.util.fromPSK(pref[1])
                else:
                    found = setPref(ch.settings, pref[0], pref[1])
                if not found:
                    category_settings = ["module_settings"]
                    print(
                        f"{ch.settings.__class__.__name__} does not have an attribute {pref[0]}."
                    )
                    print("Choices are...")
                    for field in ch.settings.DESCRIPTOR.fields:
                        if field.name not in category_settings:
                            print(f"{field.name}")
                        else:
                            print(f"{field.name}:")
                            config = ch.settings.DESCRIPTOR.fields_by_name.get(
                                field.name
                            )
                            names = []
                            for sub_field in config.message_type.fields:
                                tmp_name = f"{field.name}.{sub_field.name}"
                                names.append(tmp_name)
                            for temp_name in sorted(names):
                                print(f"    {temp_name}")

                enable = True  # If we set any pref, assume the user wants to enable the channel

            if enable:
                ch.role = (
                    channel_pb2.Channel.Role.PRIMARY
                    if (channelIndex == 0)
                    else channel_pb2.Channel.Role.SECONDARY
                )
            else:
                ch.role = channel_pb2.Channel.Role.DISABLED

            print(f"Writing modified channels to device")
            node.writeChannel(channelIndex)

        if args.get_canned_message:
            closeNow = True
            print("")
            interface.getNode(args.dest, **getNode_kwargs).get_canned_message()

        if args.get_ringtone:
            closeNow = True
            print("")
            interface.getNode(args.dest, **getNode_kwargs).get_ringtone()

        if args.info:
            print("")
            # If we aren't trying to talk to our local node, don't show it
            if args.dest == BROADCAST_ADDR:
                interface.showInfo()
                print("")
                interface.getNode(args.dest, **getNode_kwargs).showInfo()
                closeNow = True
                print("")
                pypi_version = meshtastic.util.check_if_newer_version()
                if pypi_version:
                    print(
                        f"*** A newer version v{pypi_version} is available!"
                        ' Consider running "pip install --upgrade meshtastic" ***\n'
                    )
            else:
                print("Showing info of remote node is not supported.")
                print(
                    "Use the '--get' command for a specific configuration (e.g. 'lora') instead."
                )

        if args.get:
            closeNow = True
            node = interface.getNode(args.dest, False, **getNode_kwargs)
            for pref in args.get:
                found = getPref(node, pref[0])

            if found:
                print("Completed getting preferences")

        if args.nodes:
            closeNow = True
            if args.dest != BROADCAST_ADDR:
                print("Showing node list of a remote node is not supported.")
                return
            interface.showNodes()

        if args.qr or args.qr_all:
            closeNow = True
            url = interface.getNode(args.dest, True, **getNode_kwargs).getURL(includeAll=args.qr_all)
            if args.qr_all:
                urldesc = "Complete URL (includes all channels)"
            else:
                urldesc = "Primary channel URL"
            print(f"{urldesc}: {url}")
            qr = pyqrcode.create(url)
            print(qr.terminal())

        log_set: Optional = None  # type: ignore[annotation-unchecked]
        # we need to keep a reference to the logset so it doesn't get GCed early

        if args.slog or args.power_stress:
            if have_powermon:
                # Setup loggers
                global meter  # pylint: disable=global-variable-not-assigned
                log_set = LogSet(
                    interface, args.slog if args.slog != "default" else None, meter
                )

                if args.power_stress:
                    stress = PowerStress(interface)
                    stress.run()
                    closeNow = True  # exit immediately after stress test
            else:
                meshtastic.util.our_exit("The powermon module could not be loaded. "
                                         "You may need to run `poetry install --with powermon`. "
                                         "Import Error was: " + powermon_exception)


        if args.listen:
            closeNow = False

        have_tunnel = platform.system() == "Linux"
        if have_tunnel and args.tunnel:
            if args.dest != BROADCAST_ADDR:
                print("A tunnel can only be created using the local node.")
                return
            # pylint: disable=C0415
            from . import tunnel

            # Even if others said we could close, stay open if the user asked for a tunnel
            closeNow = False
            if interface.noProto:
                logging.warning(f"Not starting Tunnel - disabled by noProto")
            else:
                if args.tunnel_net:
                    tunnel.Tunnel(interface, subnet=args.tunnel_net)
                else:
                    tunnel.Tunnel(interface)

        if args.ack or (args.dest != BROADCAST_ADDR and waitForAckNak):
            print(
                f"Waiting for an acknowledgment from remote node (this could take a while)"
            )
            interface.getNode(args.dest, False, **getNode_kwargs).iface.waitForAckNak()

        if args.wait_to_disconnect:
            print(f"Waiting {args.wait_to_disconnect} seconds before disconnecting")
            time.sleep(int(args.wait_to_disconnect))

        # if the user didn't ask for serial debugging output, we might want to exit after we've done our operation
        if (not args.seriallog) and closeNow:
            interface.close()  # after running command then exit

        # Close any structured logs after we've done all of our API operations
        if log_set:
            log_set.close()

    except Exception as ex:
        print(f"Aborting due to: {ex}")
        interface.close()  # close the connection now, so that our app exits
        sys.exit(1)


def printConfig(config) -> None:
    """print configuration"""
    objDesc = config.DESCRIPTOR
    for config_section in objDesc.fields:
        if config_section.name != "version":
            config = objDesc.fields_by_name.get(config_section.name)
            print(f"{config_section.name}:")
            names = []
            for field in config.message_type.fields:
                tmp_name = f"{config_section.name}.{field.name}"
                if mt_config.camel_case:
                    tmp_name = meshtastic.util.snake_to_camel(tmp_name)
                names.append(tmp_name)
            for temp_name in sorted(names):
                print(f"    {temp_name}")


def onNode(node) -> None:
    """Callback invoked when the node DB changes"""
    print(f"Node changed: {node}")


def subscribe() -> None:
    """Subscribe to the topics the user probably wants to see, prints output to stdout"""
    pub.subscribe(onReceive, "meshtastic.receive")
    # pub.subscribe(onConnection, "meshtastic.connection")

    # We now call onConnected from main
    # pub.subscribe(onConnected, "meshtastic.connection.established")

    # pub.subscribe(onNode, "meshtastic.node")


def export_config(interface) -> str:
    """used in --export-config"""
    configObj = {}

    owner = interface.getLongName()
    owner_short = interface.getShortName()
    channel_url = interface.localNode.getURL()
    myinfo = interface.getMyNodeInfo()
    pos = myinfo.get("position")
    lat = None
    lon = None
    alt = None
    if pos:
        lat = pos.get("latitude")
        lon = pos.get("longitude")
        alt = pos.get("altitude")

    if owner:
        configObj["owner"] = owner
    if owner_short:
        configObj["owner_short"] = owner_short
    if channel_url:
        if mt_config.camel_case:
            configObj["channelUrl"] = channel_url
        else:
            configObj["channel_url"] = channel_url
    # lat and lon don't make much sense without the other (so fill with 0s), and alt isn't meaningful without both
    if lat or lon:
        configObj["location"] = {"lat": lat or float(0), "lon": lon or float(0)}
        if alt:
            configObj["location"]["alt"] = alt

    config = MessageToDict(interface.localNode.localConfig)	#checkme - Used as a dictionary here and a string below
    if config:
        # Convert inner keys to correct snake/camelCase
        prefs = {}
        for pref in config:
            if mt_config.camel_case:
                prefs[meshtastic.util.snake_to_camel(pref)] = config[pref]
            else:
                prefs[pref] = config[pref]
        if mt_config.camel_case:
            configObj["config"] = config		#Identical command here and 2 lines below?
        else:
            configObj["config"] = config

    module_config = MessageToDict(interface.localNode.moduleConfig)
    if module_config:
        # Convert inner keys to correct snake/camelCase
        prefs = {}
        for pref in module_config:
            if len(module_config[pref]) > 0:
                prefs[pref] = module_config[pref]
        if mt_config.camel_case:
            configObj["module_config"] = prefs
        else:
            configObj["module_config"] = prefs

    config_txt = "# start of Meshtastic configure yaml\n"		#checkme - "config" (now changed to config_out) was used as a string here and a Dictionary above
    config_txt += yaml.dump(configObj)
    print(config_txt)
    return config_txt


def create_power_meter():
    """Setup the power meter."""

    global meter  # pylint: disable=global-statement
    args = mt_config.args

    # If the user specified a voltage, make sure it is valid
    v = 0.0
    if args.power_voltage:
        v = float(args.power_voltage)
        if v < 0.8 or v > 5.0:
            meshtastic.util.our_exit("Voltage must be between 0.8 and 5.0")

    if args.power_riden:
        meter = RidenPowerSupply(args.power_riden)
    elif args.power_ppk2_supply or args.power_ppk2_meter:
        meter = PPK2PowerSupply()
        assert v > 0, "Voltage must be specified for PPK2"
        meter.v = v  # PPK2 requires setting voltage before selecting supply mode
        meter.setIsSupply(args.power_ppk2_supply)
    elif args.power_sim:
        meter = SimPowerSupply()

    if meter and v:
        logging.info(f"Setting power supply to {v} volts")
        meter.v = v
        meter.powerOn()

        if args.power_wait:
            input("Powered on, press enter to continue...")
        else:
            logging.info("Powered-on, waiting for device to boot")
            time.sleep(5)


def common():
    """Shared code for all of our command line wrappers."""
    logfile = None
    args = mt_config.args
    parser = mt_config.parser
    logging.basicConfig(
        level=logging.DEBUG if (args.debug or args.listen) else logging.INFO,
        format="%(levelname)s file:%(filename)s %(funcName)s line:%(lineno)s %(message)s",
    )

    if len(sys.argv) == 1:
        parser.print_help(sys.stderr)
        meshtastic.util.our_exit("", 1)
    else:
        if args.support:
            meshtastic.util.support_info()
            meshtastic.util.our_exit("", 0)

        if have_powermon:
            create_power_meter()

        if args.ch_index is not None:
            channelIndex = int(args.ch_index)
            mt_config.channel_index = channelIndex

        if not args.dest:
            args.dest = BROADCAST_ADDR

        if not args.seriallog:
            if args.noproto:
                args.seriallog = "stdout"
            else:
                args.seriallog = "none"  # assume no debug output in this case

        if args.deprecated is not None:
            logging.error(
                "This option has been deprecated, see help below for the correct replacement..."
            )
            parser.print_help(sys.stderr)
            meshtastic.util.our_exit("", 1)
        elif args.test:
            result = meshtastic.test.testAll()
            if not result:
                meshtastic.util.our_exit("Warning: Test was not successful.")
            else:
                meshtastic.util.our_exit("Test was a success.", 0)
        else:
            if args.seriallog == "stdout":
                logfile = sys.stdout
            elif args.seriallog == "none":
                args.seriallog = None
                logging.debug("Not logging serial output")
                logfile = None
            else:
                logging.info(f"Logging serial output to {args.seriallog}")
                # Note: using "line buffering"
                # pylint: disable=R1732
                logfile = open(args.seriallog, "w+", buffering=1, encoding="utf8")
                mt_config.logfile = logfile

            subscribe()
            if args.ble_scan:
                logging.debug("BLE scan starting")
                for x in BLEInterface.scan():
                    print(f"Found: name='{x.name}' address='{x.address}'")
                meshtastic.util.our_exit("BLE scan finished", 0)
            elif args.ble:
                client = BLEInterface(
                    args.ble if args.ble != "any" else None,
                    debugOut=logfile,
                    noProto=args.noproto,
                    noNodes=args.no_nodes,
                )
            elif args.host:
                try:
                    if ":" in args.host:
                        tcp_hostname, tcp_port = args.host.split(':')
                    else:
                        tcp_hostname = args.host
                        tcp_port = meshtastic.tcp_interface.DEFAULT_TCP_PORT
                    client = meshtastic.tcp_interface.TCPInterface(
                        tcp_hostname,
                        portNumber=tcp_port,
                        debugOut=logfile,
                        noProto=args.noproto,
                        noNodes=args.no_nodes,
                    )
                except Exception as ex:
                    meshtastic.util.our_exit(f"Error connecting to {args.host}:{ex}", 1)
            else:
                try:
                    client = meshtastic.serial_interface.SerialInterface(
                        args.port,
                        debugOut=logfile,
                        noProto=args.noproto,
                        noNodes=args.no_nodes,
                    )
                except PermissionError as ex:
                    username = os.getlogin()
                    message = "Permission Error:\n"
                    message += (
                        "  Need to add yourself to the 'dialout' group by running:\n"
                    )
                    message += f"     sudo usermod -a -G dialout {username}\n"
                    message += "  After running that command, log out and re-login for it to take effect.\n"
                    message += f"Error was:{ex}"
                    meshtastic.util.our_exit(message)
                if client.devPath is None:
                    try:
                        client = meshtastic.tcp_interface.TCPInterface(
                            "localhost",
                            debugOut=logfile,
                            noProto=args.noproto,
                            noNodes=args.no_nodes,
                        )
                    except Exception as ex:
                        meshtastic.util.our_exit(
                            f"Error connecting to localhost:{ex}", 1
                        )

            # We assume client is fully connected now
            onConnected(client)

            have_tunnel = platform.system() == "Linux"
            if (
                args.noproto
                or args.reply
                or (have_tunnel and args.tunnel)
                or args.listen
            ):  # loop until someone presses ctrlc
                try:
                    while True:
                        time.sleep(1000)
                except KeyboardInterrupt:
                    logging.info("Exiting due to keyboard interrupt")

        # don't call exit, background threads might be running still
        # sys.exit(0)


def addConnectionArgs(parser: argparse.ArgumentParser) -> argparse.ArgumentParser:
    """Add connection specification arguments"""

    outer = parser.add_argument_group(
        "Connection",
        "Optional arguments that specify how to connect to a Meshtastic device.",
    )
    group = outer.add_mutually_exclusive_group()
    group.add_argument(
        "--port",
        "--serial",
        "-s",
        help="The port of the device to connect to using serial, e.g. /dev/ttyUSB0. (defaults to trying to detect a port)",
        nargs="?",
        const=None,
        default=None,
    )

    group.add_argument(
        "--host",
        "--tcp",
        "-t",
        help="Connect to a device using TCP, optionally passing hostname or IP address to use. (defaults to '%(const)s')",
        nargs="?",
        default=None,
        const="localhost",
    )

    group.add_argument(
        "--ble",
        "-b",
        help="Connect to a BLE device, optionally specifying a device name (defaults to '%(const)s')",
        nargs="?",
        default=None,
        const="any",
    )

    outer.add_argument(
        "--ble-scan",
        help="Scan for Meshtastic BLE devices that may be available to connect to",
        action="store_true",
    )

    return parser

def addSelectionArgs(parser: argparse.ArgumentParser) -> argparse.ArgumentParser:
    """Add node/channel specification arguments"""
    group = parser.add_argument_group(
        "Selection",
        "Arguments that select channels to use, destination nodes, etc."
    )

    group.add_argument(
        "--dest",
        help="The destination node id for any sent commands, if not set '^all' or '^local' is assumed as appropriate",
        default=None,
        metavar="!xxxxxxxx",
    )

    group.add_argument(
        "--ch-index",
        help="Set the specified channel index for channel-specific commands. Channels start at 0 (0 is the PRIMARY channel).",
        action="store",
        metavar="INDEX",
    )

    return parser

def addImportExportArgs(parser: argparse.ArgumentParser) -> argparse.ArgumentParser:
    """Add import/export config arguments"""
    group = parser.add_argument_group(
        "Import/Export",
        "Arguments that concern importing and exporting configuration of Meshtastic devices",
    )

    group.add_argument(
        "--configure",
        help="Specify a path to a yaml(.yml) file containing the desired settings for the connected device.",
        action="append",
    )
    group.add_argument(
        "--export-config",
        help="Export the configuration in yaml(.yml) format.",
        action="store_true",
    )
    return parser

def addConfigArgs(parser: argparse.ArgumentParser) -> argparse.ArgumentParser:
    """Add arguments to do with configuring a device"""

    group = parser.add_argument_group(
        "Configuration",
        "Arguments that concern general configuration of Meshtastic devices",
    )

    group.add_argument(
        "--get",
        help=(
            "Get a preferences field. Use an invalid field such as '0' to get a list of all fields."
            " Can use either snake_case or camelCase format. (ex: 'ls_secs' or 'lsSecs')"
        ),
        nargs=1,
        action="append",
        metavar="FIELD"
    )

    group.add_argument(
        "--set",
        help="Set a preferences field. Can use either snake_case or camelCase format. (ex: 'ls_secs' or 'lsSecs')",
        nargs=2,
        action="append",
        metavar=("FIELD", "VALUE"),
    )

    group.add_argument(
        "--begin-edit",
        help="Tell the node to open a transaction to edit settings",
        action="store_true",
    )

    group.add_argument(
        "--commit-edit",
        help="Tell the node to commit open settings transaction",
        action="store_true",
    )

    group.add_argument(
        "--get-canned-message",
        help="Show the canned message plugin message",
        action="store_true",
    )

    group.add_argument(
        "--set-canned-message",
        help="Set the canned messages plugin message (up to 200 characters).",
        action="store",
    )

    group.add_argument(
        "--get-ringtone", help="Show the stored ringtone", action="store_true"
    )

    group.add_argument(
        "--set-ringtone",
        help="Set the Notification Ringtone (up to 230 characters).",
        action="store",
        metavar="RINGTONE",
    )

    group.add_argument(
        "--ch-vlongslow",
        help="Change to the very long-range and slow modem preset",
        action="store_true",
    )

    group.add_argument(
        "--ch-longslow",
        help="Change to the long-range and slow modem preset",
        action="store_true",
    )

    group.add_argument(
        "--ch-longfast",
        help="Change to the long-range and fast modem preset",
        action="store_true",
    )

    group.add_argument(
        "--ch-medslow",
        help="Change to the med-range and slow modem preset",
        action="store_true",
    )

    group.add_argument(
        "--ch-medfast",
        help="Change to the med-range and fast modem preset",
        action="store_true",
    )

    group.add_argument(
        "--ch-shortslow",
        help="Change to the short-range and slow modem preset",
        action="store_true",
    )

    group.add_argument(
        "--ch-shortfast",
        help="Change to the short-range and fast modem preset",
        action="store_true",
    )

    group.add_argument("--set-owner", help="Set device owner name", action="store")

    group.add_argument(
        "--set-owner-short", help="Set device owner short name", action="store"
    )

    group.add_argument(
        "--set-ham", help="Set licensed Ham ID and turn off encryption", action="store"
    )

    group.add_argument("--seturl", help="Set a channel URL", action="store")

    return parser

def addChannelConfigArgs(parser: argparse.ArgumentParser) -> argparse.ArgumentParser:
    """Add arguments to do with configuring channels"""

    group = parser.add_argument_group(
        "Channel Configuration",
        "Arguments that concern configuration of channels",
    )

    group.add_argument(
        "--ch-add",
        help="Add a secondary channel, you must specify a channel name",
        default=None,
    )

    group.add_argument(
        "--ch-del", help="Delete the ch-index channel", action="store_true"
    )

    group.add_argument(
        "--ch-set",
        help=(
            "Set a channel parameter. To see channel settings available:'--ch-set all all --ch-index 0'. "
            "Can set the 'psk' using this command. To disable encryption on primary channel:'--ch-set psk none --ch-index 0'. "
            "To set encryption with a new random key on second channel:'--ch-set psk random --ch-index 1'. "
            "To set encryption back to the default:'--ch-set psk default --ch-index 0'. To set encryption with your "
            "own key: '--ch-set psk 0x1a1a1a1a2b2b2b2b1a1a1a1a2b2b2b2b1a1a1a1a2b2b2b2b1a1a1a1a2b2b2b2b --ch-index 0'."
        ),
        nargs=2,
        action="append",
        metavar=("FIELD", "VALUE"),
    )

    group.add_argument(
        "--channel-fetch-attempts",
        help=("Attempt to retrieve channel settings for --ch-set this many times before giving up. Default %(default)s."),
        default=3,
        type=int,
        metavar="ATTEMPTS",
    )

    group.add_argument(
        "--qr",
        help=(
            "Display a QR code for the node's primary channel (or all channels with --qr-all). "
            "Also shows the shareable channel URL."
        ),
        action="store_true",
    )

    group.add_argument(
        "--qr-all",
        help="Display a QR code and URL for all of the node's channels.",
        action="store_true",
    )

    group.add_argument(
        "--ch-enable",
        help="Enable the specified channel. Use --ch-add instead whenever possible.",
        action="store_true",
        dest="ch_enable",
        default=False,
    )

    # Note: We are doing a double negative here (Do we want to disable? If ch_disable==True, then disable.)
    group.add_argument(
        "--ch-disable",
        help="Disable the specified channel Use --ch-del instead whenever possible.",
        action="store_true",
        dest="ch_disable",
        default=False,
    )

    return parser

def addPositionConfigArgs(parser: argparse.ArgumentParser) -> argparse.ArgumentParser:
    """Add arguments to do with fixed positions and position config"""

    group = parser.add_argument_group(
        "Position Configuration",
        "Arguments that modify fixed position and other position-related configuration.",
    )
    group.add_argument(
        "--setalt",
        help="Set device altitude in meters (allows use without GPS), and enable fixed position. "
        "When providing positions with `--setlat`, `--setlon`, and `--setalt`, missing values will be set to 0.",
    )

    group.add_argument(
        "--setlat",
        help="Set device latitude (allows use without GPS), and enable fixed position. Accepts a decimal value or an integer premultiplied by 1e7. "
        "When providing positions with `--setlat`, `--setlon`, and `--setalt`, missing values will be set to 0.",
    )

    group.add_argument(
        "--setlon",
        help="Set device longitude (allows use without GPS), and enable fixed position. Accepts a decimal value or an integer premultiplied by 1e7. "
        "When providing positions with `--setlat`, `--setlon`, and `--setalt`, missing values will be set to 0.",
    )

    group.add_argument(
        "--remove-position",
        help="Clear any existing fixed position and disable fixed position.",
        action="store_true",
    )

    group.add_argument(
        "--pos-fields",
        help="Specify fields to send when sending a position. Use no argument for a list of valid values. "
        "Can pass multiple values as a space separated list like "
        "this: '--pos-fields ALTITUDE HEADING SPEED'",
        nargs="*",
        action="store",
    )
    return parser

def addLocalActionArgs(parser: argparse.ArgumentParser) -> argparse.ArgumentParser:
    """Add arguments concerning local-only information & actions"""
    group = parser.add_argument_group(
        "Local Actions",
        "Arguments that take actions or request information from the local node only.",
    )

    group.add_argument(
        "--info",
        help="Read and display the radio config information",
        action="store_true",
    )

    group.add_argument(
        "--nodes",
        help="Print Node List in a pretty formatted table",
        action="store_true",
    )

    return parser

def addRemoteActionArgs(parser: argparse.ArgumentParser) -> argparse.ArgumentParser:
    """Add arguments concerning information & actions that may interact with the mesh"""
    group = parser.add_argument_group(
        "Remote Actions",
        "Arguments that take actions or request information from either the local node or remote nodes via the mesh.",
    )

    group.add_argument(
        "--sendtext",
        help="Send a text message. Can specify a destination '--dest' and/or channel index '--ch-index'.",
        metavar="TEXT",
    )

    group.add_argument(
        "--traceroute",
        help="Traceroute from connected node to a destination. "
        "You need pass the destination ID as argument, like "
        "this: '--traceroute !ba4bf9d0' "
        "Only nodes with a shared channel can be traced.",
        metavar="!xxxxxxxx",
    )

    group.add_argument(
        "--request-telemetry",
        help="Request telemetry from a node. "
        "You need to pass the destination ID as argument with '--dest'. "
        "For repeaters, the nodeNum is required.",
        action="store_true",
    )

    group.add_argument(
        "--request-position",
        help="Request the position from a node. "
        "You need to pass the destination ID as an argument with '--dest'. "
        "For repeaters, the nodeNum is required.",
        action="store_true",
    )

    group.add_argument(
        "--reply", help="Reply to received messages", action="store_true"
    )

    return parser

def addRemoteAdminArgs(parser: argparse.ArgumentParser) -> argparse.ArgumentParser:
    """Add arguments concerning admin actions that may interact with the mesh"""

    outer = parser.add_argument_group(
        "Remote Admin Actions",
        "Arguments that interact with local node or remote nodes via the mesh, requiring admin access.",
    )

    group = outer.add_mutually_exclusive_group()

    group.add_argument(
        "--reboot", help="Tell the destination node to reboot", action="store_true"
    )

    group.add_argument(
        "--reboot-ota",
        help="Tell the destination node to reboot into factory firmware (ESP32)",
        action="store_true",
    )

    group.add_argument(
        "--enter-dfu",
        help="Tell the destination node to enter DFU mode (NRF52)",
        action="store_true",
    )

    group.add_argument(
        "--shutdown", help="Tell the destination node to shutdown", action="store_true"
    )

    group.add_argument(
        "--device-metadata",
        help="Get the device metadata from the node",
        action="store_true",
    )

    group.add_argument(
        "--factory-reset", "--factory-reset-config",
        help="Tell the destination node to install the default config, preserving BLE bonds & PKI keys",
        action="store_true",
    )

    group.add_argument(
        "--factory-reset-device",
        help="Tell the destination node to install the default config and clear BLE bonds & PKI keys",
        action="store_true",
    )

    group.add_argument(
        "--remove-node",
        help="Tell the destination node to remove a specific node from its DB, by node number or ID",
        metavar="!xxxxxxxx"
    )
    group.add_argument(
        "--reset-nodedb",
        help="Tell the destination node to clear its list of nodes",
        action="store_true",
    )

    group.add_argument(
        "--set-time",
        help="Set the time to the provided unix epoch timestamp, or the system's current time if omitted or 0.",
        action="store",
        type=int,
        nargs="?",
        default=None,
        const=0,
        metavar="TIMESTAMP",
    )

    return parser

def initParser():
    """Initialize the command line argument parsing."""
    parser = mt_config.parser
    args = mt_config.args

    # The "Help" group includes the help option and other informational stuff about the CLI itself
    outerHelpGroup = parser.add_argument_group("Help")
    helpGroup = outerHelpGroup.add_mutually_exclusive_group()
    helpGroup.add_argument(
        "-h", "--help", action="help", help="show this help message and exit"
    )

    the_version = get_active_version()
    helpGroup.add_argument("--version", action="version", version=f"{the_version}")

    helpGroup.add_argument(
        "--support",
        action="store_true",
        help="Show support info (useful when troubleshooting an issue)",
    )

    # Connection arguments to indicate a device to connect to
    parser = addConnectionArgs(parser)

    # Selection arguments to denote nodes and channels to use
    parser = addSelectionArgs(parser)

    # Arguments concerning viewing and setting configuration
    parser = addImportExportArgs(parser)
    parser = addConfigArgs(parser)
    parser = addPositionConfigArgs(parser)
    parser = addChannelConfigArgs(parser)

    # Arguments for sending or requesting things from the local device
    parser = addLocalActionArgs(parser)

    # Arguments for sending or requesting things from the mesh
    parser = addRemoteActionArgs(parser)
    parser = addRemoteAdminArgs(parser)

    # All the rest of the arguments
    group = parser.add_argument_group("Miscellaneous arguments")

    group.add_argument(
        "--seriallog",
        help="Log device serial output to either 'none' or a filename to append to.  Defaults to '%(const)s' if no filename specified.",
        nargs="?",
        const="stdout",
        default=None,
        metavar="LOG_DESTINATION",
    )

    group.add_argument(
        "--ack",
        help="Use in combination with compatible actions (e.g. --sendtext) to wait for an acknowledgment.",
        action="store_true",
    )

    group.add_argument(
        "--timeout",
        help="How long to wait for replies. Default %(default)ss.",
        default=300,
        type=int,
        metavar="SECONDS",
    )

    group.add_argument(
        "--no-nodes",
        help="Request that the node not send node info to the client. "
        "Will break things that depend on the nodedb, but will speed up startup. Requires 2.3.11+ firmware.",
        action="store_true",
    )

    group.add_argument(
        "--debug", help="Show API library debug log messages", action="store_true"
    )

    group.add_argument(
        "--test",
        help="Run stress test against all connected Meshtastic devices",
        action="store_true",
    )

    group.add_argument(
        "--wait-to-disconnect",
        help="How many seconds to wait before disconnecting from the device.",
        const="5",
        nargs="?",
        action="store",
        metavar="SECONDS",
    )

    group.add_argument(
        "--noproto",
        help="Don't start the API, just function as a dumb serial terminal.",
        action="store_true",
    )

    group.add_argument(
        "--listen",
        help="Just stay open and listen to the protobuf stream. Enables debug logging.",
        action="store_true",
    )

    group.add_argument(
        "--no-time",
        help="Deprecated. Retained for backwards compatibility in scripts, but is a no-op.",
        action="store_true",
    )

    power_group = parser.add_argument_group(
        "Power Testing", "Options for power testing/logging."
    )

    power_supply_group = power_group.add_mutually_exclusive_group()

    power_supply_group.add_argument(
        "--power-riden",
        help="Talk to a Riden power-supply. You must specify the device path, i.e. /dev/ttyUSBxxx",
    )

    power_supply_group.add_argument(
        "--power-ppk2-meter",
        help="Talk to a Nordic Power Profiler Kit 2 (in meter mode)",
        action="store_true",
    )

    power_supply_group.add_argument(
        "--power-ppk2-supply",
        help="Talk to a Nordic Power Profiler Kit 2 (in supply mode)",
        action="store_true",
    )

    power_supply_group.add_argument(
        "--power-sim",
        help="Use a simulated power meter (for development)",
        action="store_true",
    )

    power_group.add_argument(
        "--power-voltage",
        help="Set the specified voltage on the power-supply. Be VERY careful, you can burn things up.",
    )

    power_group.add_argument(
        "--power-stress",
        help="Perform power monitor stress testing, to capture a power consumption profile for the device (also requires --power-mon)",
        action="store_true",
    )

    power_group.add_argument(
        "--power-wait",
        help="Prompt the user to wait for device reset before looking for device serial ports (some boards kill power to USB serial port)",
        action="store_true",
    )

    power_group.add_argument(
        "--slog",
        help="Store structured-logs (slogs) for this run, optionally you can specifiy a destination directory",
        nargs="?",
        default=None,
        const="default",
    )


    remoteHardwareArgs = parser.add_argument_group(
        "Remote Hardware", "Arguments related to the Remote Hardware module"
    )

    remoteHardwareArgs.add_argument(
        "--gpio-wrb", nargs=2, help="Set a particular GPIO # to 1 or 0", action="append"
    )

    remoteHardwareArgs.add_argument(
        "--gpio-rd", help="Read from a GPIO mask (ex: '0x10')"
    )

    remoteHardwareArgs.add_argument(
        "--gpio-watch", help="Start watching a GPIO mask for changes (ex: '0x10')"
    )

    have_tunnel = platform.system() == "Linux"
    if have_tunnel:
        tunnelArgs = parser.add_argument_group(
            "Tunnel", "Arguments related to establishing a tunnel device over the mesh."
        )
        tunnelArgs.add_argument(
            "--tunnel",
            action="store_true",
            help="Create a TUN tunnel device for forwarding IP packets over the mesh",
        )
        tunnelArgs.add_argument(
            "--subnet",
            dest="tunnel_net",
            help="Sets the local-end subnet address for the TUN IP bridge. (ex: 10.115' which is the default)",
            default=None,
        )

    parser.set_defaults(deprecated=None)

    args = parser.parse_args()
    mt_config.args = args
    mt_config.parser = parser


def main():
    """Perform command line meshtastic operations"""
    parser = argparse.ArgumentParser(
        add_help=False,
        epilog="If no connection arguments are specified, we search for a compatible serial device, "
        "and if none is found, then attempt a TCP connection to localhost.",
    )
    mt_config.parser = parser
    initParser()
    common()
    logfile = mt_config.logfile
    if logfile:
        logfile.close()


def tunnelMain():
    """Run a meshtastic IP tunnel"""
    parser = argparse.ArgumentParser(add_help=False)
    mt_config.parser = parser
    initParser()
    args = mt_config.args
    args.tunnel = True
    mt_config.args = args
    common()


if __name__ == "__main__":
    main()<|MERGE_RESOLUTION|>--- conflicted
+++ resolved
@@ -11,11 +11,7 @@
 import platform
 import sys
 import time
-<<<<<<< HEAD
-from typing import List
-=======
-from typing import Optional
->>>>>>> 0bb4b31b
+from typing import List, Optional
 
 import pyqrcode  # type: ignore[import-untyped]
 import yaml
@@ -163,12 +159,8 @@
         name.append(comp_name)
     return name
 
-<<<<<<< HEAD
+
 def traverseConfig(config_root, config, interface_config) -> bool:
-=======
-
-def traverseConfig(config_root, config, interface_config):
->>>>>>> 0bb4b31b
     """Iterate through current config level preferences and either traverse deeper if preference is a dict or set preference"""
     snake_name = meshtastic.util.camel_to_snake(config_root)
     for pref in config:
