--- conflicted
+++ resolved
@@ -93,24 +93,14 @@
     def __init__(
         self, debugOut=None, noProto: bool = False, noNodes: bool = False, timeout: int = 300
     ) -> None:
-<<<<<<< HEAD
         """
         Initialize a MeshInterface instance and configure its internal state and defaults.
-        
+
         Parameters:
             debugOut (file-like | None): If provided, subscribe to log lines and forward formatted log output to this stream.
             noProto (bool): When True, disable running the mesh protocol over the transport (act as a dumb serial client).
             noNodes (bool): When True, instruct the device not to send its node database at startup; only other configuration will be requested. This sets an initial configId to request node-less configuration.
-=======
-        """Constructor
-
-        Keyword Arguments:
-            noProto -- If True, don't try to run our protocol on the
-                       link - just be a dumb serial client.
-            noNodes -- If True, instruct the node to not send its nodedb
-                       on startup, just other configuration information.
-            timeout -- How long to wait for replies (default: 300 seconds)
->>>>>>> dcd077d8
+            timeout (int): How long to wait for replies (default: 300 seconds)
         """
         self.debugOut = debugOut
         self.nodes: Dict[str, Dict] = {}  # Initialize as empty dict to prevent AttributeError
