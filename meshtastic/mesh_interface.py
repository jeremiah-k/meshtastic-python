--- conflicted
+++ resolved
@@ -1,19 +1,13 @@
 """Mesh Interface class
 """
-<<<<<<< HEAD
-import sys
-import random
-import time
-import json
-import logging
-=======
->>>>>>> 97aa8a8d
+
 import collections
 import logging
 import random
 import sys
 import threading
 import time
+import json
 from datetime import datetime
 from typing import AnyStr
 
